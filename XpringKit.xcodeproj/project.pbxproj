--- conflicted
+++ resolved
@@ -57,6 +57,7 @@
 		5B2931FD0FA9B76E09BA277F /* SignerTests.swift in Sources */ = {isa = PBXBuildFile; fileRef = 7B9235E33F4B53ED0FD35D50 /* SignerTests.swift */; };
 		5CD4DBD5BDCBFFEAD88ABBCA /* account_info.pb.swift in Sources */ = {isa = PBXBuildFile; fileRef = 88FF35FE995B5EA7A4F5C0FF /* account_info.pb.swift */; };
 		5DD0CF7ED7032C6DD176EC72 /* JavaScriptWalletGenerationResult.swift in Sources */ = {isa = PBXBuildFile; fileRef = 875501A3CB68BA56309F3BDF /* JavaScriptWalletGenerationResult.swift */; };
+		60192567F9541AE1CBBA12A6 /* XpringClientTest.swift in Sources */ = {isa = PBXBuildFile; fileRef = 417F70AD82ED47833D8638DB /* XpringClientTest.swift */; };
 		63B18D39F60D62F5BC608675 /* payment.pb.swift in Sources */ = {isa = PBXBuildFile; fileRef = BB6EF3A93761E93C0D04B24B /* payment.pb.swift */; };
 		6933342C51E08FAFA80E5244 /* Signer.swift in Sources */ = {isa = PBXBuildFile; fileRef = C987E39201D5B0AA9E73428E /* Signer.swift */; };
 		6B85D18D3F38F8968EF41032 /* IntegrationTests.swift in Sources */ = {isa = PBXBuildFile; fileRef = B42C1A6AD7B7AC4F5483751E /* IntegrationTests.swift */; };
@@ -90,6 +91,7 @@
 		9BCE823D3967D26A26C5F83A /* JSValue+Io_Xpring_SignedTransaction.swift in Sources */ = {isa = PBXBuildFile; fileRef = 95CE66647327A90B43EB0E94 /* JSValue+Io_Xpring_SignedTransaction.swift */; };
 		9C4F498B7586CE1B089E587A /* Utils.swift in Sources */ = {isa = PBXBuildFile; fileRef = BC9FE3C197FEAD7C98B45EAC /* Utils.swift */; };
 		9EFB58D2F944DBD1BD71A714 /* signed_transaction.pb.swift in Sources */ = {isa = PBXBuildFile; fileRef = 4BA800F4C8B445863A19E547 /* signed_transaction.pb.swift */; };
+		A216E345871DD47CBEC3E791 /* XpringClientTest.swift in Sources */ = {isa = PBXBuildFile; fileRef = 417F70AD82ED47833D8638DB /* XpringClientTest.swift */; };
 		A2E0606267E284E43C0038A4 /* XpringClientDecorator.swift in Sources */ = {isa = PBXBuildFile; fileRef = C99FAC0ED11211324DFCD4BD /* XpringClientDecorator.swift */; };
 		A2E205ED7FFFBF517ADC696B /* transaction_status.pb.swift in Sources */ = {isa = PBXBuildFile; fileRef = B547FCA69236588FE4BACDE9 /* transaction_status.pb.swift */; };
 		A6F54469EDE978937427DC52 /* DefaultXpringClientTest.swift in Sources */ = {isa = PBXBuildFile; fileRef = FB8141A7936A12BB62F71D89 /* DefaultXpringClientTest.swift */; };
@@ -193,6 +195,7 @@
 		2A961F46C813F5BA0254F222 /* XpringKit.framework */ = {isa = PBXFileReference; explicitFileType = wrapper.framework; includeInIndex = 0; path = XpringKit.framework; sourceTree = BUILT_PRODUCTS_DIR; };
 		367711CBA6DD24C5C890B35F /* XRPLedgerError.swift */ = {isa = PBXFileReference; lastKnownFileType = sourcecode.swift; path = XRPLedgerError.swift; sourceTree = "<group>"; };
 		3FFBB6C39F5953828C74D239 /* submit_signed_transaction_response.pb.swift */ = {isa = PBXFileReference; lastKnownFileType = sourcecode.swift; path = submit_signed_transaction_response.pb.swift; sourceTree = "<group>"; };
+		417F70AD82ED47833D8638DB /* XpringClientTest.swift */ = {isa = PBXFileReference; lastKnownFileType = sourcecode.swift; path = XpringClientTest.swift; sourceTree = "<group>"; };
 		4BA800F4C8B445863A19E547 /* signed_transaction.pb.swift */ = {isa = PBXFileReference; lastKnownFileType = sourcecode.swift; path = signed_transaction.pb.swift; sourceTree = "<group>"; };
 		4D388B81E54EFF183B52C96B /* fiat_amount.pb.swift */ = {isa = PBXFileReference; lastKnownFileType = sourcecode.swift; path = fiat_amount.pb.swift; sourceTree = "<group>"; };
 		58A74192BD297BC4E78F9B95 /* SwiftGRPC.framework */ = {isa = PBXFileReference; lastKnownFileType = wrapper.framework; path = SwiftGRPC.framework; sourceTree = "<group>"; };
@@ -224,11 +227,8 @@
 		C1D0F50AF49F103E1E0B3D50 /* UtilsTest.swift */ = {isa = PBXFileReference; lastKnownFileType = sourcecode.swift; path = UtilsTest.swift; sourceTree = "<group>"; };
 		C90607EA7652B0A5C9E360F6 /* get_transaction_status_request.pb.swift */ = {isa = PBXFileReference; lastKnownFileType = sourcecode.swift; path = get_transaction_status_request.pb.swift; sourceTree = "<group>"; };
 		C987E39201D5B0AA9E73428E /* Signer.swift */ = {isa = PBXFileReference; lastKnownFileType = sourcecode.swift; path = Signer.swift; sourceTree = "<group>"; };
-<<<<<<< HEAD
 		C99FAC0ED11211324DFCD4BD /* XpringClientDecorator.swift */ = {isa = PBXFileReference; lastKnownFileType = sourcecode.swift; path = XpringClientDecorator.swift; sourceTree = "<group>"; };
-=======
 		CBB02CC192CD7AE7E3218E98 /* TransactionStatus.swift */ = {isa = PBXFileReference; lastKnownFileType = sourcecode.swift; path = TransactionStatus.swift; sourceTree = "<group>"; };
->>>>>>> e58e1d25
 		CC429E0E63319A1BE3AE8240 /* JavaScriptSerializer.swift */ = {isa = PBXFileReference; lastKnownFileType = sourcecode.swift; path = JavaScriptSerializer.swift; sourceTree = "<group>"; };
 		CFA89B2B4CE85050623E1F1A /* Wallet.swift */ = {isa = PBXFileReference; lastKnownFileType = sourcecode.swift; path = Wallet.swift; sourceTree = "<group>"; };
 		CFD34F71A81FED319AFC579E /* get_latest_validated_ledger_sequence_request.pb.swift */ = {isa = PBXFileReference; lastKnownFileType = sourcecode.swift; path = get_latest_validated_ledger_sequence_request.pb.swift; sourceTree = "<group>"; };
@@ -438,6 +438,7 @@
 				7B9235E33F4B53ED0FD35D50 /* SignerTests.swift */,
 				C1D0F50AF49F103E1E0B3D50 /* UtilsTest.swift */,
 				D05F8765E9BE754C41FCEB39 /* WalletTest.swift */,
+				417F70AD82ED47833D8638DB /* XpringClientTest.swift */,
 				4B68BC3EC276CB975F2EA0F9 /* Fakes */,
 				07D01DAB4FF83BA669FDA499 /* Helpers */,
 			);
@@ -677,6 +678,7 @@
 				5B2931FD0FA9B76E09BA277F /* SignerTests.swift in Sources */,
 				7B4DACB74AC645F871515879 /* UtilsTest.swift in Sources */,
 				712A85D43E83845BBC6C1FA6 /* WalletTest.swift in Sources */,
+				60192567F9541AE1CBBA12A6 /* XpringClientTest.swift in Sources */,
 				79415A03BDDA31881344FB83 /* XpringKitTestError.swift in Sources */,
 			);
 			runOnlyForDeploymentPostprocessing = 0;
@@ -692,6 +694,7 @@
 				0F49532FCD38B077540E4627 /* SignerTests.swift in Sources */,
 				E4DE5E80EB10CE7EC39BC7CA /* UtilsTest.swift in Sources */,
 				F1325A49C497A4C39141E751 /* WalletTest.swift in Sources */,
+				A216E345871DD47CBEC3E791 /* XpringClientTest.swift in Sources */,
 				567AA63408E8F1A026494AAF /* XpringKitTestError.swift in Sources */,
 			);
 			runOnlyForDeploymentPostprocessing = 0;
