// !$*UTF8*$!
{
	archiveVersion = 1;
	classes = {
	};
	objectVersion = 51;
	objects = {

/* Begin PBXBuildFile section */
		004CE447B535A5DDAAC7881D /* JavaScriptWalletFactory.swift in Sources */ = {isa = PBXBuildFile; fileRef = 6411247733F228E6454489A5 /* JavaScriptWalletFactory.swift */; };
		010B3FEA5137EF8A500D236F /* DefaultXpringClient.swift in Sources */ = {isa = PBXBuildFile; fileRef = 1DD3840185E5F1F74EC56D27 /* DefaultXpringClient.swift */; };
		0884B145F6EA3DFA747966D2 /* SwiftProtobuf.framework in Embed Frameworks */ = {isa = PBXBuildFile; fileRef = 6D4D56F206D17777FA6E54E1 /* SwiftProtobuf.framework */; settings = {ATTRIBUTES = (CodeSignOnCopy, RemoveHeadersOnCopy, ); }; };
		0911ACB7075E91476780E084 /* ByteArray+Hex.swift in Sources */ = {isa = PBXBuildFile; fileRef = 0DD77F8CDC039E5870305B91 /* ByteArray+Hex.swift */; };
		0D2B6D2BDBFEA265178B74BE /* fiat_amount.pb.swift in Sources */ = {isa = PBXBuildFile; fileRef = 4D388B81E54EFF183B52C96B /* fiat_amount.pb.swift */; };
		0DACF85F3A91C294A43494F2 /* get_latest_validated_ledger_sequence_request.pb.swift in Sources */ = {isa = PBXBuildFile; fileRef = CFD34F71A81FED319AFC579E /* get_latest_validated_ledger_sequence_request.pb.swift */; };
		0F49532FCD38B077540E4627 /* SignerTests.swift in Sources */ = {isa = PBXBuildFile; fileRef = 7B9235E33F4B53ED0FD35D50 /* SignerTests.swift */; };
		1053167CEB5E37D821825F29 /* Address+Test.swift in Sources */ = {isa = PBXBuildFile; fileRef = B26D12954276D34124999E61 /* Address+Test.swift */; };
		1194FDFC16C03EBA2B6D6C5D /* NetworkClient.swift in Sources */ = {isa = PBXBuildFile; fileRef = 6B4505055EADFAE26992AF3B /* NetworkClient.swift */; };
<<<<<<< HEAD
		12ADBDAD47E9B75D1515567D /* XpringClientDecorator.swift in Sources */ = {isa = PBXBuildFile; fileRef = C99FAC0ED11211324DFCD4BD /* XpringClientDecorator.swift */; };
=======
		12EC3CC2FE610C2D7965D60A /* transaction_status.pb.swift in Sources */ = {isa = PBXBuildFile; fileRef = B547FCA69236588FE4BACDE9 /* transaction_status.pb.swift */; };
>>>>>>> 72e8ae1a
		138FBD4E100E3D90656346EB /* RippledServiceClient+NetworkClient.swift in Sources */ = {isa = PBXBuildFile; fileRef = ACC165482A69C013773E743E /* RippledServiceClient+NetworkClient.swift */; };
		14C52DF737EB8AAF92188760 /* transaction.pb.swift in Sources */ = {isa = PBXBuildFile; fileRef = 63746318EFEF269F11698161 /* transaction.pb.swift */; };
		1762612E093C2CE2658EF529 /* XpringKit.framework in Embed Frameworks */ = {isa = PBXBuildFile; fileRef = 1EA17318980B00CB10EAF3D4 /* XpringKit.framework */; settings = {ATTRIBUTES = (CodeSignOnCopy, RemoveHeadersOnCopy, ); }; };
		177C7EB5457C7873594BB71C /* xrp_ledger.grpc.swift in Sources */ = {isa = PBXBuildFile; fileRef = 8CA071C002701FF9AEF2C2B0 /* xrp_ledger.grpc.swift */; };
		1B837832A7F24AE4BFCBA83D /* get_account_info_request.pb.swift in Sources */ = {isa = PBXBuildFile; fileRef = EB4A173BD30FAD23D9B68B0E /* get_account_info_request.pb.swift */; };
		1DE5DD931D662C2AE9A11278 /* account_info.pb.swift in Sources */ = {isa = PBXBuildFile; fileRef = 88FF35FE995B5EA7A4F5C0FF /* account_info.pb.swift */; };
		1E6AFE0AF006DE4A93E6C447 /* RippledServiceClient+NetworkClient.swift in Sources */ = {isa = PBXBuildFile; fileRef = ACC165482A69C013773E743E /* RippledServiceClient+NetworkClient.swift */; };
		203845E470989D16A042A55C /* Hex.swift in Sources */ = {isa = PBXBuildFile; fileRef = FCD54D1CD3F440E73218FF8B /* Hex.swift */; };
		205CE177E9CE35786EFD462D /* Address.swift in Sources */ = {isa = PBXBuildFile; fileRef = 8561A4CDC03D07B17AAB8924 /* Address.swift */; };
		205EA5A430DFABF45C2A221F /* SwiftGRPC.framework in Frameworks */ = {isa = PBXBuildFile; fileRef = 58A74192BD297BC4E78F9B95 /* SwiftGRPC.framework */; };
		260AFFFF6F99434B982D02A3 /* xrp_amount.pb.swift in Sources */ = {isa = PBXBuildFile; fileRef = FD81AC2984EC4A639432DD2A /* xrp_amount.pb.swift */; };
		28430C7E1BD753FC9BEE2746 /* XRPJavaScriptLoader.swift in Sources */ = {isa = PBXBuildFile; fileRef = 265F737D13784A1A6341E3E4 /* XRPJavaScriptLoader.swift */; };
		2D9D7BFF942A6DB46A9E602D /* XpringKit.framework in Embed Frameworks */ = {isa = PBXBuildFile; fileRef = 2A961F46C813F5BA0254F222 /* XpringKit.framework */; settings = {ATTRIBUTES = (CodeSignOnCopy, RemoveHeadersOnCopy, ); }; };
		2DFB7C1BCA54ED07FCEE083A /* WalletGenerationResult.swift in Sources */ = {isa = PBXBuildFile; fileRef = ADD0BDE0881A1C6DDE6D939A /* WalletGenerationResult.swift */; };
		2E74A8B58BC16DD3EBD77AE3 /* Wallet.swift in Sources */ = {isa = PBXBuildFile; fileRef = CFA89B2B4CE85050623E1F1A /* Wallet.swift */; };
		3290ACBFC35352A9E8A83C27 /* Signer.swift in Sources */ = {isa = PBXBuildFile; fileRef = C987E39201D5B0AA9E73428E /* Signer.swift */; };
		33029981213FB4ACE5212A17 /* payment.pb.swift in Sources */ = {isa = PBXBuildFile; fileRef = BB6EF3A93761E93C0D04B24B /* payment.pb.swift */; };
		360692E23671949068769D0C /* SwiftProtobuf.framework in Frameworks */ = {isa = PBXBuildFile; fileRef = 6D4D56F206D17777FA6E54E1 /* SwiftProtobuf.framework */; };
		376D7AD384530628CC2CC2F1 /* JavaScriptSerializer.swift in Sources */ = {isa = PBXBuildFile; fileRef = CC429E0E63319A1BE3AE8240 /* JavaScriptSerializer.swift */; };
		37AAD65A2CF2BCD3C7E86488 /* BigInt.framework in Frameworks */ = {isa = PBXBuildFile; fileRef = EA714A0B484B0B0CB6D39B77 /* BigInt.framework */; };
		3D4A18347D759318BED66099 /* DefaultXpringClient.swift in Sources */ = {isa = PBXBuildFile; fileRef = 1DD3840185E5F1F74EC56D27 /* DefaultXpringClient.swift */; };
		3D64D171483F28464E621B42 /* Wallet.swift in Sources */ = {isa = PBXBuildFile; fileRef = CFA89B2B4CE85050623E1F1A /* Wallet.swift */; };
		3F30AAD98A595AEB8402D5A1 /* XpringClient.swift in Sources */ = {isa = PBXBuildFile; fileRef = F39CB9BAD86A33B832774635 /* XpringClient.swift */; };
		3F6D4DA2D7DAEE9DA8DA5551 /* get_fee_request.pb.swift in Sources */ = {isa = PBXBuildFile; fileRef = 944EFFFB8A6091E800186EFB /* get_fee_request.pb.swift */; };
		3F729F19C5CECB8B8B412A90 /* SwiftGRPC.framework in Embed Frameworks */ = {isa = PBXBuildFile; fileRef = B776589D95D938D60AB4917C /* SwiftGRPC.framework */; settings = {ATTRIBUTES = (CodeSignOnCopy, RemoveHeadersOnCopy, ); }; };
		4060097AAC967721CFA653BB /* TransactionHash.swift in Sources */ = {isa = PBXBuildFile; fileRef = FB2C2BF0895DEDD1C9AB5D2D /* TransactionHash.swift */; };
		418FA404281A1EB7FC192194 /* JavaScriptUtils.swift in Sources */ = {isa = PBXBuildFile; fileRef = F5E0C0E9FDF3E68693B2C4B9 /* JavaScriptUtils.swift */; };
		4358ECC24A624D8C4C3F9CF4 /* RandomBytesUtil.swift in Sources */ = {isa = PBXBuildFile; fileRef = 6652A59C1C60CE0A44DB808D /* RandomBytesUtil.swift */; };
		44BB5E8E869A5F2DBE53D878 /* get_account_info_request.pb.swift in Sources */ = {isa = PBXBuildFile; fileRef = EB4A173BD30FAD23D9B68B0E /* get_account_info_request.pb.swift */; };
		52FEEA10075B52FD7F425E46 /* XRPJavaScriptLoader.swift in Sources */ = {isa = PBXBuildFile; fileRef = 265F737D13784A1A6341E3E4 /* XRPJavaScriptLoader.swift */; };
		559ED2AB9EF5FD27838AA624 /* FakeNetworkClient.swift in Sources */ = {isa = PBXBuildFile; fileRef = 7ACE19B61522015207CC5FB4 /* FakeNetworkClient.swift */; };
		567AA63408E8F1A026494AAF /* XpringKitTestError.swift in Sources */ = {isa = PBXBuildFile; fileRef = 8113A7B1A4F26A434C63CDF8 /* XpringKitTestError.swift */; };
		5711148BBF4FEC0E148012F4 /* xrp_ledger.grpc.swift in Sources */ = {isa = PBXBuildFile; fileRef = 8CA071C002701FF9AEF2C2B0 /* xrp_ledger.grpc.swift */; };
		574A277447AA41AF2AD7261F /* SwiftProtobuf.framework in Embed Frameworks */ = {isa = PBXBuildFile; fileRef = 1E488ABD93CCADA4769887E2 /* SwiftProtobuf.framework */; settings = {ATTRIBUTES = (CodeSignOnCopy, RemoveHeadersOnCopy, ); }; };
		57C790A9F7337BE05048955A /* JavaScriptSerializer.swift in Sources */ = {isa = PBXBuildFile; fileRef = CC429E0E63319A1BE3AE8240 /* JavaScriptSerializer.swift */; };
		5B26BAE3B828F53E183BA400 /* submit_signed_transaction_response.pb.swift in Sources */ = {isa = PBXBuildFile; fileRef = 3FFBB6C39F5953828C74D239 /* submit_signed_transaction_response.pb.swift */; };
		5B2931FD0FA9B76E09BA277F /* SignerTests.swift in Sources */ = {isa = PBXBuildFile; fileRef = 7B9235E33F4B53ED0FD35D50 /* SignerTests.swift */; };
		5CD4DBD5BDCBFFEAD88ABBCA /* account_info.pb.swift in Sources */ = {isa = PBXBuildFile; fileRef = 88FF35FE995B5EA7A4F5C0FF /* account_info.pb.swift */; };
		5DD0CF7ED7032C6DD176EC72 /* JavaScriptWalletGenerationResult.swift in Sources */ = {isa = PBXBuildFile; fileRef = 875501A3CB68BA56309F3BDF /* JavaScriptWalletGenerationResult.swift */; };
		63B18D39F60D62F5BC608675 /* payment.pb.swift in Sources */ = {isa = PBXBuildFile; fileRef = BB6EF3A93761E93C0D04B24B /* payment.pb.swift */; };
		6933342C51E08FAFA80E5244 /* Signer.swift in Sources */ = {isa = PBXBuildFile; fileRef = C987E39201D5B0AA9E73428E /* Signer.swift */; };
		6B85D18D3F38F8968EF41032 /* IntegrationTests.swift in Sources */ = {isa = PBXBuildFile; fileRef = B42C1A6AD7B7AC4F5483751E /* IntegrationTests.swift */; };
		6D311F4695A8AFCE6BF78526 /* BigInt.framework in Embed Frameworks */ = {isa = PBXBuildFile; fileRef = A3E837E32019F19EDE7F76CC /* BigInt.framework */; settings = {ATTRIBUTES = (CodeSignOnCopy, RemoveHeadersOnCopy, ); }; };
		6D466CF490A24AC326A743E6 /* bundled.js in Resources */ = {isa = PBXBuildFile; fileRef = EE83B9D92E9AB2959A1C76A5 /* bundled.js */; };
		6F01B174655CF9505B5BA44B /* RandomBytesUtil.swift in Sources */ = {isa = PBXBuildFile; fileRef = 6652A59C1C60CE0A44DB808D /* RandomBytesUtil.swift */; };
		712A85D43E83845BBC6C1FA6 /* WalletTest.swift in Sources */ = {isa = PBXBuildFile; fileRef = D05F8765E9BE754C41FCEB39 /* WalletTest.swift */; };
		7210FB6A92F5DB55ABBFFAEB /* JavaScriptUtils.swift in Sources */ = {isa = PBXBuildFile; fileRef = F5E0C0E9FDF3E68693B2C4B9 /* JavaScriptUtils.swift */; };
		750022BD598A2EE522126E3B /* signed_transaction.pb.swift in Sources */ = {isa = PBXBuildFile; fileRef = 4BA800F4C8B445863A19E547 /* signed_transaction.pb.swift */; };
		79415A03BDDA31881344FB83 /* XpringKitTestError.swift in Sources */ = {isa = PBXBuildFile; fileRef = 8113A7B1A4F26A434C63CDF8 /* XpringKitTestError.swift */; };
		79FD2BD66600BDE782DE7C0A /* TransactionHash.swift in Sources */ = {isa = PBXBuildFile; fileRef = FB2C2BF0895DEDD1C9AB5D2D /* TransactionHash.swift */; };
		7B4DACB74AC645F871515879 /* UtilsTest.swift in Sources */ = {isa = PBXBuildFile; fileRef = C1D0F50AF49F103E1E0B3D50 /* UtilsTest.swift */; };
		7B54EC43CDEB457E0A065ED2 /* IntegrationTests.swift in Sources */ = {isa = PBXBuildFile; fileRef = B42C1A6AD7B7AC4F5483751E /* IntegrationTests.swift */; };
		7B9ADCFF14AF87E6751F8E46 /* Address+Test.swift in Sources */ = {isa = PBXBuildFile; fileRef = B26D12954276D34124999E61 /* Address+Test.swift */; };
		7DA4A6E51E3AFAFBED32306F /* currency.pb.swift in Sources */ = {isa = PBXBuildFile; fileRef = D2BEFEBC1AAB0132A6C7440B /* currency.pb.swift */; };
		81696621C0B84D6070610A93 /* SwiftProtobuf.framework in Frameworks */ = {isa = PBXBuildFile; fileRef = 1E488ABD93CCADA4769887E2 /* SwiftProtobuf.framework */; };
		81C5E3886C4126C4CF497F8B /* ByteArray+Hex.swift in Sources */ = {isa = PBXBuildFile; fileRef = 0DD77F8CDC039E5870305B91 /* ByteArray+Hex.swift */; };
		8665AF97EFA52EE4A094CAC6 /* get_latest_validated_ledger_sequence_request.pb.swift in Sources */ = {isa = PBXBuildFile; fileRef = CFD34F71A81FED319AFC579E /* get_latest_validated_ledger_sequence_request.pb.swift */; };
		8848947D5A23B459EBBD1C2E /* JavaScriptWalletFactory.swift in Sources */ = {isa = PBXBuildFile; fileRef = 6411247733F228E6454489A5 /* JavaScriptWalletFactory.swift */; };
		888D5093DCACA5DA3969155B /* xrp_ledger.pb.swift in Sources */ = {isa = PBXBuildFile; fileRef = 1384056BF33A696E0FB72E50 /* xrp_ledger.pb.swift */; };
		8A397E24E4E2CCBBE4589159 /* JSValue+Io_Xpring_SignedTransaction.swift in Sources */ = {isa = PBXBuildFile; fileRef = 95CE66647327A90B43EB0E94 /* JSValue+Io_Xpring_SignedTransaction.swift */; };
		8D12BD51DEC1CDE10E7BEE66 /* XpringClient.swift in Sources */ = {isa = PBXBuildFile; fileRef = F39CB9BAD86A33B832774635 /* XpringClient.swift */; };
		8D18C4538BFC9A307CD4659E /* BigInt.framework in Frameworks */ = {isa = PBXBuildFile; fileRef = A3E837E32019F19EDE7F76CC /* BigInt.framework */; };
		8E20C020282A1D047B37D006 /* ledger_sequence.pb.swift in Sources */ = {isa = PBXBuildFile; fileRef = A56D70978C361F6E73333A5E /* ledger_sequence.pb.swift */; };
		8FC35678AE62B871ABB68F4F /* JSValue+JavaScriptWallet.swift in Sources */ = {isa = PBXBuildFile; fileRef = 21A8DF813EA75BD18BE4F7E7 /* JSValue+JavaScriptWallet.swift */; };
		989315F8E85E2F007A4B37D5 /* fiat_amount.pb.swift in Sources */ = {isa = PBXBuildFile; fileRef = 4D388B81E54EFF183B52C96B /* fiat_amount.pb.swift */; };
		99A0B0264D9AED1A071597E0 /* xrp_amount.pb.swift in Sources */ = {isa = PBXBuildFile; fileRef = FD81AC2984EC4A639432DD2A /* xrp_amount.pb.swift */; };
		99C1C3D26CE29D9EBF964776 /* SwiftGRPC.framework in Frameworks */ = {isa = PBXBuildFile; fileRef = B776589D95D938D60AB4917C /* SwiftGRPC.framework */; };
		9BCE823D3967D26A26C5F83A /* JSValue+Io_Xpring_SignedTransaction.swift in Sources */ = {isa = PBXBuildFile; fileRef = 95CE66647327A90B43EB0E94 /* JSValue+Io_Xpring_SignedTransaction.swift */; };
		9C4F498B7586CE1B089E587A /* Utils.swift in Sources */ = {isa = PBXBuildFile; fileRef = BC9FE3C197FEAD7C98B45EAC /* Utils.swift */; };
		9EFB58D2F944DBD1BD71A714 /* signed_transaction.pb.swift in Sources */ = {isa = PBXBuildFile; fileRef = 4BA800F4C8B445863A19E547 /* signed_transaction.pb.swift */; };
<<<<<<< HEAD
		A2E0606267E284E43C0038A4 /* XpringClientDecorator.swift in Sources */ = {isa = PBXBuildFile; fileRef = C99FAC0ED11211324DFCD4BD /* XpringClientDecorator.swift */; };
		A6F54469EDE978937427DC52 /* DefaultXpringClientTest.swift in Sources */ = {isa = PBXBuildFile; fileRef = FB8141A7936A12BB62F71D89 /* DefaultXpringClientTest.swift */; };
=======
		A216E345871DD47CBEC3E791 /* XpringClientTest.swift in Sources */ = {isa = PBXBuildFile; fileRef = 417F70AD82ED47833D8638DB /* XpringClientTest.swift */; };
		A2E205ED7FFFBF517ADC696B /* transaction_status.pb.swift in Sources */ = {isa = PBXBuildFile; fileRef = B547FCA69236588FE4BACDE9 /* transaction_status.pb.swift */; };
>>>>>>> 72e8ae1a
		A7B6C114F36033B99B1A07D6 /* submit_signed_transaction_request.pb.swift in Sources */ = {isa = PBXBuildFile; fileRef = 0E59B88FC8EA85680CB46773 /* submit_signed_transaction_request.pb.swift */; };
		A99F31FD9ECE4CA23695FC93 /* get_transaction_status_request.pb.swift in Sources */ = {isa = PBXBuildFile; fileRef = C90607EA7652B0A5C9E360F6 /* get_transaction_status_request.pb.swift */; };
		AAD60573E91B3A0CC1EA8FC7 /* submit_signed_transaction_response.pb.swift in Sources */ = {isa = PBXBuildFile; fileRef = 3FFBB6C39F5953828C74D239 /* submit_signed_transaction_response.pb.swift */; };
		AD92D934BB53C1859A37C4CD /* JavaScriptSigner.swift in Sources */ = {isa = PBXBuildFile; fileRef = 92DF0085EF32E1A8F9FC3FFF /* JavaScriptSigner.swift */; };
		AEA1DA055AC51BCCB1F31A11 /* JavaScriptWallet.swift in Sources */ = {isa = PBXBuildFile; fileRef = F8C5EEE32B50B1DA49AD37B9 /* JavaScriptWallet.swift */; };
		B0062F791E0B3D245D21EECE /* get_transaction_status_request.pb.swift in Sources */ = {isa = PBXBuildFile; fileRef = C90607EA7652B0A5C9E360F6 /* get_transaction_status_request.pb.swift */; };
		B06CE3FB0739F0EF7DDFE74C /* fee.pb.swift in Sources */ = {isa = PBXBuildFile; fileRef = 1DDCBA2B158736EC1BF44901 /* fee.pb.swift */; };
		B525EDC4B7BBAB3CF674891F /* FakeNetworkClient.swift in Sources */ = {isa = PBXBuildFile; fileRef = 7ACE19B61522015207CC5FB4 /* FakeNetworkClient.swift */; };
		BA728401FA7A7D16FC23A699 /* fee.pb.swift in Sources */ = {isa = PBXBuildFile; fileRef = 1DDCBA2B158736EC1BF44901 /* fee.pb.swift */; };
		BB7F2FBF9503319AD3D9120F /* SwiftGRPC.framework in Embed Frameworks */ = {isa = PBXBuildFile; fileRef = 58A74192BD297BC4E78F9B95 /* SwiftGRPC.framework */; settings = {ATTRIBUTES = (CodeSignOnCopy, RemoveHeadersOnCopy, ); }; };
		BEF208F007A9147A3422B5BC /* JavaScriptWallet.swift in Sources */ = {isa = PBXBuildFile; fileRef = F8C5EEE32B50B1DA49AD37B9 /* JavaScriptWallet.swift */; };
		BFE994A94E819B4ACB5DD083 /* XpringKit.framework in Frameworks */ = {isa = PBXBuildFile; fileRef = 2A961F46C813F5BA0254F222 /* XpringKit.framework */; };
		C1119E71DBAA8D0A9CC9E275 /* JavaScriptWalletGenerationResult.swift in Sources */ = {isa = PBXBuildFile; fileRef = 875501A3CB68BA56309F3BDF /* JavaScriptWalletGenerationResult.swift */; };
		C96B86F7E67405016867D3EC /* Utils.swift in Sources */ = {isa = PBXBuildFile; fileRef = BC9FE3C197FEAD7C98B45EAC /* Utils.swift */; };
		D568D029304542FFFE4BF029 /* currency.pb.swift in Sources */ = {isa = PBXBuildFile; fileRef = D2BEFEBC1AAB0132A6C7440B /* currency.pb.swift */; };
		D6B744875D9A6AA6BB314AD5 /* xrp_ledger.pb.swift in Sources */ = {isa = PBXBuildFile; fileRef = 1384056BF33A696E0FB72E50 /* xrp_ledger.pb.swift */; };
		DB26AC6D896AF31860B1CCE8 /* WalletGenerationResult.swift in Sources */ = {isa = PBXBuildFile; fileRef = ADD0BDE0881A1C6DDE6D939A /* WalletGenerationResult.swift */; };
		DD3AAD707E92A1DEBD1C7A36 /* get_fee_request.pb.swift in Sources */ = {isa = PBXBuildFile; fileRef = 944EFFFB8A6091E800186EFB /* get_fee_request.pb.swift */; };
		DE97916A0CF7F8BB7853108D /* submit_signed_transaction_request.pb.swift in Sources */ = {isa = PBXBuildFile; fileRef = 0E59B88FC8EA85680CB46773 /* submit_signed_transaction_request.pb.swift */; };
		DF2A9BC219387399F91B7D56 /* XpringKit.framework in Frameworks */ = {isa = PBXBuildFile; fileRef = 1EA17318980B00CB10EAF3D4 /* XpringKit.framework */; };
		E10F7220286981A765668D95 /* bundled.js in Resources */ = {isa = PBXBuildFile; fileRef = EE83B9D92E9AB2959A1C76A5 /* bundled.js */; };
		E390C1796DDC19E93B9F58E4 /* DefaultXpringClientTest.swift in Sources */ = {isa = PBXBuildFile; fileRef = FB8141A7936A12BB62F71D89 /* DefaultXpringClientTest.swift */; };
		E48C20215EBBCB8C44B08A0B /* XRPLedgerError.swift in Sources */ = {isa = PBXBuildFile; fileRef = 367711CBA6DD24C5C890B35F /* XRPLedgerError.swift */; };
		E4DE5E80EB10CE7EC39BC7CA /* UtilsTest.swift in Sources */ = {isa = PBXBuildFile; fileRef = C1D0F50AF49F103E1E0B3D50 /* UtilsTest.swift */; };
		E56BA131916347BDC37033C9 /* ledger_sequence.pb.swift in Sources */ = {isa = PBXBuildFile; fileRef = A56D70978C361F6E73333A5E /* ledger_sequence.pb.swift */; };
		E61AFD4EEDA5BEB92FB1D0BF /* Hex.swift in Sources */ = {isa = PBXBuildFile; fileRef = FCD54D1CD3F440E73218FF8B /* Hex.swift */; };
		E9490A92BBADB2B40C7B0CFB /* JSValue+JavaScriptWalletGenerationResult.swift in Sources */ = {isa = PBXBuildFile; fileRef = 01B4FBDD3CCA9E931913B59C /* JSValue+JavaScriptWalletGenerationResult.swift */; };
		EBD43CC9507B11932FE0FAFA /* Address.swift in Sources */ = {isa = PBXBuildFile; fileRef = 8561A4CDC03D07B17AAB8924 /* Address.swift */; };
		EF4566B752ABFA56E75A18CF /* BigInt.framework in Embed Frameworks */ = {isa = PBXBuildFile; fileRef = EA714A0B484B0B0CB6D39B77 /* BigInt.framework */; settings = {ATTRIBUTES = (CodeSignOnCopy, RemoveHeadersOnCopy, ); }; };
		F047D499C409455893734DDE /* JavaScriptSigner.swift in Sources */ = {isa = PBXBuildFile; fileRef = 92DF0085EF32E1A8F9FC3FFF /* JavaScriptSigner.swift */; };
		F1325A49C497A4C39141E751 /* WalletTest.swift in Sources */ = {isa = PBXBuildFile; fileRef = D05F8765E9BE754C41FCEB39 /* WalletTest.swift */; };
		F2FC131ECE631D33B7010580 /* JSValue+JavaScriptWalletGenerationResult.swift in Sources */ = {isa = PBXBuildFile; fileRef = 01B4FBDD3CCA9E931913B59C /* JSValue+JavaScriptWalletGenerationResult.swift */; };
		F41382C64F2ACB1F096350F8 /* transaction.pb.swift in Sources */ = {isa = PBXBuildFile; fileRef = 63746318EFEF269F11698161 /* transaction.pb.swift */; };
		FB60706C284D4869588ACD12 /* XRPLedgerError.swift in Sources */ = {isa = PBXBuildFile; fileRef = 367711CBA6DD24C5C890B35F /* XRPLedgerError.swift */; };
		FF78A09CEC303B89851054E5 /* JSValue+JavaScriptWallet.swift in Sources */ = {isa = PBXBuildFile; fileRef = 21A8DF813EA75BD18BE4F7E7 /* JSValue+JavaScriptWallet.swift */; };
		FFDD4E05736F1A79B6DB680B /* NetworkClient.swift in Sources */ = {isa = PBXBuildFile; fileRef = 6B4505055EADFAE26992AF3B /* NetworkClient.swift */; };
/* End PBXBuildFile section */

/* Begin PBXContainerItemProxy section */
		045BD31678AEF7B31FD11C21 /* PBXContainerItemProxy */ = {
			isa = PBXContainerItemProxy;
			containerPortal = FCEE33D2FC20D4ADECCA6BF3 /* Project object */;
			proxyType = 1;
			remoteGlobalIDString = 24ACFB1C81710699ECDD24CB;
			remoteInfo = XpringKit_iOS;
		};
		3DC32DBEA756A8C6D3E58705 /* PBXContainerItemProxy */ = {
			isa = PBXContainerItemProxy;
			containerPortal = FCEE33D2FC20D4ADECCA6BF3 /* Project object */;
			proxyType = 1;
			remoteGlobalIDString = A12D87922461CD48ADB6B018;
			remoteInfo = XpringKit_macOS;
		};
/* End PBXContainerItemProxy section */

/* Begin PBXCopyFilesBuildPhase section */
		4BB7D29CABBA1557303B4049 /* Embed Frameworks */ = {
			isa = PBXCopyFilesBuildPhase;
			buildActionMask = 2147483647;
			dstPath = "";
			dstSubfolderSpec = 10;
			files = (
				1762612E093C2CE2658EF529 /* XpringKit.framework in Embed Frameworks */,
				6D311F4695A8AFCE6BF78526 /* BigInt.framework in Embed Frameworks */,
				BB7F2FBF9503319AD3D9120F /* SwiftGRPC.framework in Embed Frameworks */,
				574A277447AA41AF2AD7261F /* SwiftProtobuf.framework in Embed Frameworks */,
			);
			name = "Embed Frameworks";
			runOnlyForDeploymentPostprocessing = 0;
		};
		9AB1F7C745FB1FDC9BE8C468 /* Embed Frameworks */ = {
			isa = PBXCopyFilesBuildPhase;
			buildActionMask = 2147483647;
			dstPath = "";
			dstSubfolderSpec = 10;
			files = (
				2D9D7BFF942A6DB46A9E602D /* XpringKit.framework in Embed Frameworks */,
				EF4566B752ABFA56E75A18CF /* BigInt.framework in Embed Frameworks */,
				3F729F19C5CECB8B8B412A90 /* SwiftGRPC.framework in Embed Frameworks */,
				0884B145F6EA3DFA747966D2 /* SwiftProtobuf.framework in Embed Frameworks */,
			);
			name = "Embed Frameworks";
			runOnlyForDeploymentPostprocessing = 0;
		};
/* End PBXCopyFilesBuildPhase section */

/* Begin PBXFileReference section */
		01B4FBDD3CCA9E931913B59C /* JSValue+JavaScriptWalletGenerationResult.swift */ = {isa = PBXFileReference; lastKnownFileType = sourcecode.swift; path = "JSValue+JavaScriptWalletGenerationResult.swift"; sourceTree = "<group>"; };
		0DD77F8CDC039E5870305B91 /* ByteArray+Hex.swift */ = {isa = PBXFileReference; lastKnownFileType = sourcecode.swift; path = "ByteArray+Hex.swift"; sourceTree = "<group>"; };
		0E59B88FC8EA85680CB46773 /* submit_signed_transaction_request.pb.swift */ = {isa = PBXFileReference; lastKnownFileType = sourcecode.swift; path = submit_signed_transaction_request.pb.swift; sourceTree = "<group>"; };
		1384056BF33A696E0FB72E50 /* xrp_ledger.pb.swift */ = {isa = PBXFileReference; lastKnownFileType = sourcecode.swift; path = xrp_ledger.pb.swift; sourceTree = "<group>"; };
		1DD3840185E5F1F74EC56D27 /* DefaultXpringClient.swift */ = {isa = PBXFileReference; lastKnownFileType = sourcecode.swift; path = DefaultXpringClient.swift; sourceTree = "<group>"; };
		1DDCBA2B158736EC1BF44901 /* fee.pb.swift */ = {isa = PBXFileReference; lastKnownFileType = sourcecode.swift; path = fee.pb.swift; sourceTree = "<group>"; };
		1E488ABD93CCADA4769887E2 /* SwiftProtobuf.framework */ = {isa = PBXFileReference; lastKnownFileType = wrapper.framework; path = SwiftProtobuf.framework; sourceTree = "<group>"; };
		1EA17318980B00CB10EAF3D4 /* XpringKit.framework */ = {isa = PBXFileReference; explicitFileType = wrapper.framework; includeInIndex = 0; path = XpringKit.framework; sourceTree = BUILT_PRODUCTS_DIR; };
		21A8DF813EA75BD18BE4F7E7 /* JSValue+JavaScriptWallet.swift */ = {isa = PBXFileReference; lastKnownFileType = sourcecode.swift; path = "JSValue+JavaScriptWallet.swift"; sourceTree = "<group>"; };
		265F737D13784A1A6341E3E4 /* XRPJavaScriptLoader.swift */ = {isa = PBXFileReference; lastKnownFileType = sourcecode.swift; path = XRPJavaScriptLoader.swift; sourceTree = "<group>"; };
		2A961F46C813F5BA0254F222 /* XpringKit.framework */ = {isa = PBXFileReference; explicitFileType = wrapper.framework; includeInIndex = 0; path = XpringKit.framework; sourceTree = BUILT_PRODUCTS_DIR; };
		367711CBA6DD24C5C890B35F /* XRPLedgerError.swift */ = {isa = PBXFileReference; lastKnownFileType = sourcecode.swift; path = XRPLedgerError.swift; sourceTree = "<group>"; };
		3FFBB6C39F5953828C74D239 /* submit_signed_transaction_response.pb.swift */ = {isa = PBXFileReference; lastKnownFileType = sourcecode.swift; path = submit_signed_transaction_response.pb.swift; sourceTree = "<group>"; };
		4BA800F4C8B445863A19E547 /* signed_transaction.pb.swift */ = {isa = PBXFileReference; lastKnownFileType = sourcecode.swift; path = signed_transaction.pb.swift; sourceTree = "<group>"; };
		4D388B81E54EFF183B52C96B /* fiat_amount.pb.swift */ = {isa = PBXFileReference; lastKnownFileType = sourcecode.swift; path = fiat_amount.pb.swift; sourceTree = "<group>"; };
		58A74192BD297BC4E78F9B95 /* SwiftGRPC.framework */ = {isa = PBXFileReference; lastKnownFileType = wrapper.framework; path = SwiftGRPC.framework; sourceTree = "<group>"; };
		63746318EFEF269F11698161 /* transaction.pb.swift */ = {isa = PBXFileReference; lastKnownFileType = sourcecode.swift; path = transaction.pb.swift; sourceTree = "<group>"; };
		6411247733F228E6454489A5 /* JavaScriptWalletFactory.swift */ = {isa = PBXFileReference; lastKnownFileType = sourcecode.swift; path = JavaScriptWalletFactory.swift; sourceTree = "<group>"; };
		6652A59C1C60CE0A44DB808D /* RandomBytesUtil.swift */ = {isa = PBXFileReference; lastKnownFileType = sourcecode.swift; path = RandomBytesUtil.swift; sourceTree = "<group>"; };
		6B4505055EADFAE26992AF3B /* NetworkClient.swift */ = {isa = PBXFileReference; lastKnownFileType = sourcecode.swift; path = NetworkClient.swift; sourceTree = "<group>"; };
		6D4D56F206D17777FA6E54E1 /* SwiftProtobuf.framework */ = {isa = PBXFileReference; lastKnownFileType = wrapper.framework; path = SwiftProtobuf.framework; sourceTree = "<group>"; };
		7ACE19B61522015207CC5FB4 /* FakeNetworkClient.swift */ = {isa = PBXFileReference; lastKnownFileType = sourcecode.swift; path = FakeNetworkClient.swift; sourceTree = "<group>"; };
		7B9235E33F4B53ED0FD35D50 /* SignerTests.swift */ = {isa = PBXFileReference; lastKnownFileType = sourcecode.swift; path = SignerTests.swift; sourceTree = "<group>"; };
		8113A7B1A4F26A434C63CDF8 /* XpringKitTestError.swift */ = {isa = PBXFileReference; lastKnownFileType = sourcecode.swift; path = XpringKitTestError.swift; sourceTree = "<group>"; };
		8561A4CDC03D07B17AAB8924 /* Address.swift */ = {isa = PBXFileReference; lastKnownFileType = sourcecode.swift; path = Address.swift; sourceTree = "<group>"; };
		875501A3CB68BA56309F3BDF /* JavaScriptWalletGenerationResult.swift */ = {isa = PBXFileReference; lastKnownFileType = sourcecode.swift; path = JavaScriptWalletGenerationResult.swift; sourceTree = "<group>"; };
		88FF35FE995B5EA7A4F5C0FF /* account_info.pb.swift */ = {isa = PBXFileReference; lastKnownFileType = sourcecode.swift; path = account_info.pb.swift; sourceTree = "<group>"; };
		8CA071C002701FF9AEF2C2B0 /* xrp_ledger.grpc.swift */ = {isa = PBXFileReference; lastKnownFileType = sourcecode.swift; path = xrp_ledger.grpc.swift; sourceTree = "<group>"; };
		92DF0085EF32E1A8F9FC3FFF /* JavaScriptSigner.swift */ = {isa = PBXFileReference; lastKnownFileType = sourcecode.swift; path = JavaScriptSigner.swift; sourceTree = "<group>"; };
		944EFFFB8A6091E800186EFB /* get_fee_request.pb.swift */ = {isa = PBXFileReference; lastKnownFileType = sourcecode.swift; path = get_fee_request.pb.swift; sourceTree = "<group>"; };
		95CE66647327A90B43EB0E94 /* JSValue+Io_Xpring_SignedTransaction.swift */ = {isa = PBXFileReference; lastKnownFileType = sourcecode.swift; path = "JSValue+Io_Xpring_SignedTransaction.swift"; sourceTree = "<group>"; };
		A3E837E32019F19EDE7F76CC /* BigInt.framework */ = {isa = PBXFileReference; lastKnownFileType = wrapper.framework; path = BigInt.framework; sourceTree = "<group>"; };
		A56D70978C361F6E73333A5E /* ledger_sequence.pb.swift */ = {isa = PBXFileReference; lastKnownFileType = sourcecode.swift; path = ledger_sequence.pb.swift; sourceTree = "<group>"; };
		ACC165482A69C013773E743E /* RippledServiceClient+NetworkClient.swift */ = {isa = PBXFileReference; lastKnownFileType = sourcecode.swift; path = "RippledServiceClient+NetworkClient.swift"; sourceTree = "<group>"; };
		ADD0BDE0881A1C6DDE6D939A /* WalletGenerationResult.swift */ = {isa = PBXFileReference; lastKnownFileType = sourcecode.swift; path = WalletGenerationResult.swift; sourceTree = "<group>"; };
		B26D12954276D34124999E61 /* Address+Test.swift */ = {isa = PBXFileReference; lastKnownFileType = sourcecode.swift; path = "Address+Test.swift"; sourceTree = "<group>"; };
		B42C1A6AD7B7AC4F5483751E /* IntegrationTests.swift */ = {isa = PBXFileReference; lastKnownFileType = sourcecode.swift; path = IntegrationTests.swift; sourceTree = "<group>"; };
<<<<<<< HEAD
=======
		B547FCA69236588FE4BACDE9 /* transaction_status.pb.swift */ = {isa = PBXFileReference; lastKnownFileType = sourcecode.swift; path = transaction_status.pb.swift; sourceTree = "<group>"; };
>>>>>>> 72e8ae1a
		B776589D95D938D60AB4917C /* SwiftGRPC.framework */ = {isa = PBXFileReference; lastKnownFileType = wrapper.framework; path = SwiftGRPC.framework; sourceTree = "<group>"; };
		BB6EF3A93761E93C0D04B24B /* payment.pb.swift */ = {isa = PBXFileReference; lastKnownFileType = sourcecode.swift; path = payment.pb.swift; sourceTree = "<group>"; };
		BC9FE3C197FEAD7C98B45EAC /* Utils.swift */ = {isa = PBXFileReference; lastKnownFileType = sourcecode.swift; path = Utils.swift; sourceTree = "<group>"; };
		C1D0F50AF49F103E1E0B3D50 /* UtilsTest.swift */ = {isa = PBXFileReference; lastKnownFileType = sourcecode.swift; path = UtilsTest.swift; sourceTree = "<group>"; };
		C90607EA7652B0A5C9E360F6 /* get_transaction_status_request.pb.swift */ = {isa = PBXFileReference; lastKnownFileType = sourcecode.swift; path = get_transaction_status_request.pb.swift; sourceTree = "<group>"; };
		C987E39201D5B0AA9E73428E /* Signer.swift */ = {isa = PBXFileReference; lastKnownFileType = sourcecode.swift; path = Signer.swift; sourceTree = "<group>"; };
		C99FAC0ED11211324DFCD4BD /* XpringClientDecorator.swift */ = {isa = PBXFileReference; lastKnownFileType = sourcecode.swift; path = XpringClientDecorator.swift; sourceTree = "<group>"; };
		CC429E0E63319A1BE3AE8240 /* JavaScriptSerializer.swift */ = {isa = PBXFileReference; lastKnownFileType = sourcecode.swift; path = JavaScriptSerializer.swift; sourceTree = "<group>"; };
		CFA89B2B4CE85050623E1F1A /* Wallet.swift */ = {isa = PBXFileReference; lastKnownFileType = sourcecode.swift; path = Wallet.swift; sourceTree = "<group>"; };
		CFD34F71A81FED319AFC579E /* get_latest_validated_ledger_sequence_request.pb.swift */ = {isa = PBXFileReference; lastKnownFileType = sourcecode.swift; path = get_latest_validated_ledger_sequence_request.pb.swift; sourceTree = "<group>"; };
		D05F8765E9BE754C41FCEB39 /* WalletTest.swift */ = {isa = PBXFileReference; lastKnownFileType = sourcecode.swift; path = WalletTest.swift; sourceTree = "<group>"; };
		D2BEFEBC1AAB0132A6C7440B /* currency.pb.swift */ = {isa = PBXFileReference; lastKnownFileType = sourcecode.swift; path = currency.pb.swift; sourceTree = "<group>"; };
		D9713E57588F07A7974AB830 /* XpringKitTests.xctest */ = {isa = PBXFileReference; includeInIndex = 0; lastKnownFileType = wrapper.cfbundle; path = XpringKitTests.xctest; sourceTree = BUILT_PRODUCTS_DIR; };
		DCF6B999FCE0C29CC7A59D45 /* XpringKitTests.xctest */ = {isa = PBXFileReference; explicitFileType = wrapper.cfbundle; includeInIndex = 0; path = XpringKitTests.xctest; sourceTree = BUILT_PRODUCTS_DIR; };
		EA714A0B484B0B0CB6D39B77 /* BigInt.framework */ = {isa = PBXFileReference; lastKnownFileType = wrapper.framework; path = BigInt.framework; sourceTree = "<group>"; };
		EB4A173BD30FAD23D9B68B0E /* get_account_info_request.pb.swift */ = {isa = PBXFileReference; lastKnownFileType = sourcecode.swift; path = get_account_info_request.pb.swift; sourceTree = "<group>"; };
		EE83B9D92E9AB2959A1C76A5 /* bundled.js */ = {isa = PBXFileReference; path = bundled.js; sourceTree = "<group>"; };
		F39CB9BAD86A33B832774635 /* XpringClient.swift */ = {isa = PBXFileReference; lastKnownFileType = sourcecode.swift; path = XpringClient.swift; sourceTree = "<group>"; };
		F5E0C0E9FDF3E68693B2C4B9 /* JavaScriptUtils.swift */ = {isa = PBXFileReference; lastKnownFileType = sourcecode.swift; path = JavaScriptUtils.swift; sourceTree = "<group>"; };
		F8C5EEE32B50B1DA49AD37B9 /* JavaScriptWallet.swift */ = {isa = PBXFileReference; lastKnownFileType = sourcecode.swift; path = JavaScriptWallet.swift; sourceTree = "<group>"; };
		FB2C2BF0895DEDD1C9AB5D2D /* TransactionHash.swift */ = {isa = PBXFileReference; lastKnownFileType = sourcecode.swift; path = TransactionHash.swift; sourceTree = "<group>"; };
		FB8141A7936A12BB62F71D89 /* DefaultXpringClientTest.swift */ = {isa = PBXFileReference; lastKnownFileType = sourcecode.swift; path = DefaultXpringClientTest.swift; sourceTree = "<group>"; };
		FCD54D1CD3F440E73218FF8B /* Hex.swift */ = {isa = PBXFileReference; lastKnownFileType = sourcecode.swift; path = Hex.swift; sourceTree = "<group>"; };
		FD81AC2984EC4A639432DD2A /* xrp_amount.pb.swift */ = {isa = PBXFileReference; lastKnownFileType = sourcecode.swift; path = xrp_amount.pb.swift; sourceTree = "<group>"; };
/* End PBXFileReference section */

/* Begin PBXFrameworksBuildPhase section */
		693EC403948C5859B445823F /* Frameworks */ = {
			isa = PBXFrameworksBuildPhase;
			buildActionMask = 2147483647;
			files = (
				BFE994A94E819B4ACB5DD083 /* XpringKit.framework in Frameworks */,
			);
			runOnlyForDeploymentPostprocessing = 0;
		};
		BA65C296758FB8766FBA69E8 /* Frameworks */ = {
			isa = PBXFrameworksBuildPhase;
			buildActionMask = 2147483647;
			files = (
				DF2A9BC219387399F91B7D56 /* XpringKit.framework in Frameworks */,
			);
			runOnlyForDeploymentPostprocessing = 0;
		};
		D78BE88CF57466D7E5A78C1C /* Frameworks */ = {
			isa = PBXFrameworksBuildPhase;
			buildActionMask = 2147483647;
			files = (
				8D18C4538BFC9A307CD4659E /* BigInt.framework in Frameworks */,
				81696621C0B84D6070610A93 /* SwiftProtobuf.framework in Frameworks */,
				205EA5A430DFABF45C2A221F /* SwiftGRPC.framework in Frameworks */,
			);
			runOnlyForDeploymentPostprocessing = 0;
		};
		E497FA3D1B436D18BFD43EBD /* Frameworks */ = {
			isa = PBXFrameworksBuildPhase;
			buildActionMask = 2147483647;
			files = (
				37AAD65A2CF2BCD3C7E86488 /* BigInt.framework in Frameworks */,
				360692E23671949068769D0C /* SwiftProtobuf.framework in Frameworks */,
				99C1C3D26CE29D9EBF964776 /* SwiftGRPC.framework in Frameworks */,
			);
			runOnlyForDeploymentPostprocessing = 0;
		};
/* End PBXFrameworksBuildPhase section */

/* Begin PBXGroup section */
		009F4F860C930900CA85DF4C /* JavaScript */ = {
			isa = PBXGroup;
			children = (
				CC429E0E63319A1BE3AE8240 /* JavaScriptSerializer.swift */,
				92DF0085EF32E1A8F9FC3FFF /* JavaScriptSigner.swift */,
				F5E0C0E9FDF3E68693B2C4B9 /* JavaScriptUtils.swift */,
				F8C5EEE32B50B1DA49AD37B9 /* JavaScriptWallet.swift */,
				6411247733F228E6454489A5 /* JavaScriptWalletFactory.swift */,
				875501A3CB68BA56309F3BDF /* JavaScriptWalletGenerationResult.swift */,
				95CE66647327A90B43EB0E94 /* JSValue+Io_Xpring_SignedTransaction.swift */,
				21A8DF813EA75BD18BE4F7E7 /* JSValue+JavaScriptWallet.swift */,
				01B4FBDD3CCA9E931913B59C /* JSValue+JavaScriptWalletGenerationResult.swift */,
				265F737D13784A1A6341E3E4 /* XRPJavaScriptLoader.swift */,
			);
			path = JavaScript;
			sourceTree = "<group>";
		};
		07D01DAB4FF83BA669FDA499 /* Helpers */ = {
			isa = PBXGroup;
			children = (
				B26D12954276D34124999E61 /* Address+Test.swift */,
				8113A7B1A4F26A434C63CDF8 /* XpringKitTestError.swift */,
			);
			path = Helpers;
			sourceTree = "<group>";
		};
		0A3200BF089828BCE3ECEC66 /* Products */ = {
			isa = PBXGroup;
			children = (
				2A961F46C813F5BA0254F222 /* XpringKit.framework */,
				1EA17318980B00CB10EAF3D4 /* XpringKit.framework */,
				D9713E57588F07A7974AB830 /* XpringKitTests.xctest */,
				DCF6B999FCE0C29CC7A59D45 /* XpringKitTests.xctest */,
			);
			name = Products;
			sourceTree = "<group>";
		};
		287FB39E169194BD52DF18EC /* XpringKit */ = {
			isa = PBXGroup;
			children = (
				8561A4CDC03D07B17AAB8924 /* Address.swift */,
				0DD77F8CDC039E5870305B91 /* ByteArray+Hex.swift */,
				1DD3840185E5F1F74EC56D27 /* DefaultXpringClient.swift */,
				FCD54D1CD3F440E73218FF8B /* Hex.swift */,
				6B4505055EADFAE26992AF3B /* NetworkClient.swift */,
				6652A59C1C60CE0A44DB808D /* RandomBytesUtil.swift */,
				ACC165482A69C013773E743E /* RippledServiceClient+NetworkClient.swift */,
				C987E39201D5B0AA9E73428E /* Signer.swift */,
				FB2C2BF0895DEDD1C9AB5D2D /* TransactionHash.swift */,
				BC9FE3C197FEAD7C98B45EAC /* Utils.swift */,
				CFA89B2B4CE85050623E1F1A /* Wallet.swift */,
				ADD0BDE0881A1C6DDE6D939A /* WalletGenerationResult.swift */,
				F39CB9BAD86A33B832774635 /* XpringClient.swift */,
				C99FAC0ED11211324DFCD4BD /* XpringClientDecorator.swift */,
				367711CBA6DD24C5C890B35F /* XRPLedgerError.swift */,
				38B3196B9E4FD35835BEE810 /* generated */,
				009F4F860C930900CA85DF4C /* JavaScript */,
				8058BBA834F5576882B0C08C /* Resources */,
			);
			path = XpringKit;
			sourceTree = "<group>";
		};
		38B3196B9E4FD35835BEE810 /* generated */ = {
			isa = PBXGroup;
			children = (
				88FF35FE995B5EA7A4F5C0FF /* account_info.pb.swift */,
				D2BEFEBC1AAB0132A6C7440B /* currency.pb.swift */,
				1DDCBA2B158736EC1BF44901 /* fee.pb.swift */,
				4D388B81E54EFF183B52C96B /* fiat_amount.pb.swift */,
				EB4A173BD30FAD23D9B68B0E /* get_account_info_request.pb.swift */,
				944EFFFB8A6091E800186EFB /* get_fee_request.pb.swift */,
				CFD34F71A81FED319AFC579E /* get_latest_validated_ledger_sequence_request.pb.swift */,
				C90607EA7652B0A5C9E360F6 /* get_transaction_status_request.pb.swift */,
				A56D70978C361F6E73333A5E /* ledger_sequence.pb.swift */,
				BB6EF3A93761E93C0D04B24B /* payment.pb.swift */,
				4BA800F4C8B445863A19E547 /* signed_transaction.pb.swift */,
				0E59B88FC8EA85680CB46773 /* submit_signed_transaction_request.pb.swift */,
				3FFBB6C39F5953828C74D239 /* submit_signed_transaction_response.pb.swift */,
				B547FCA69236588FE4BACDE9 /* transaction_status.pb.swift */,
				63746318EFEF269F11698161 /* transaction.pb.swift */,
				FD81AC2984EC4A639432DD2A /* xrp_amount.pb.swift */,
				8CA071C002701FF9AEF2C2B0 /* xrp_ledger.grpc.swift */,
				1384056BF33A696E0FB72E50 /* xrp_ledger.pb.swift */,
			);
			path = generated;
			sourceTree = "<group>";
		};
		4B68BC3EC276CB975F2EA0F9 /* Fakes */ = {
			isa = PBXGroup;
			children = (
				7ACE19B61522015207CC5FB4 /* FakeNetworkClient.swift */,
			);
			path = Fakes;
			sourceTree = "<group>";
		};
		4C5EADE3006A426BBF0F5C9F /* Frameworks */ = {
			isa = PBXGroup;
			children = (
				D0B2CC3200C991751870213B /* Carthage */,
			);
			name = Frameworks;
			sourceTree = "<group>";
		};
		8058BBA834F5576882B0C08C /* Resources */ = {
			isa = PBXGroup;
			children = (
				EE83B9D92E9AB2959A1C76A5 /* bundled.js */,
			);
			path = Resources;
			sourceTree = "<group>";
		};
		A743325004105077661E3407 /* iOS */ = {
			isa = PBXGroup;
			children = (
				EA714A0B484B0B0CB6D39B77 /* BigInt.framework */,
				B776589D95D938D60AB4917C /* SwiftGRPC.framework */,
				6D4D56F206D17777FA6E54E1 /* SwiftProtobuf.framework */,
			);
			path = iOS;
			sourceTree = "<group>";
		};
		B45F6B0DBC21518A0F9075B8 /* Mac */ = {
			isa = PBXGroup;
			children = (
				A3E837E32019F19EDE7F76CC /* BigInt.framework */,
				58A74192BD297BC4E78F9B95 /* SwiftGRPC.framework */,
				1E488ABD93CCADA4769887E2 /* SwiftProtobuf.framework */,
			);
			path = Mac;
			sourceTree = "<group>";
		};
		BBAD321263700FD683CDB723 = {
			isa = PBXGroup;
			children = (
				CB9535AD222E7D0A4AEA492D /* Tests */,
				287FB39E169194BD52DF18EC /* XpringKit */,
				4C5EADE3006A426BBF0F5C9F /* Frameworks */,
				0A3200BF089828BCE3ECEC66 /* Products */,
			);
			sourceTree = "<group>";
		};
		CB9535AD222E7D0A4AEA492D /* Tests */ = {
			isa = PBXGroup;
			children = (
<<<<<<< HEAD
				FB8141A7936A12BB62F71D89 /* DefaultXpringClientTest.swift */,
=======
>>>>>>> 72e8ae1a
				B42C1A6AD7B7AC4F5483751E /* IntegrationTests.swift */,
				7B9235E33F4B53ED0FD35D50 /* SignerTests.swift */,
				C1D0F50AF49F103E1E0B3D50 /* UtilsTest.swift */,
				D05F8765E9BE754C41FCEB39 /* WalletTest.swift */,
				4B68BC3EC276CB975F2EA0F9 /* Fakes */,
				07D01DAB4FF83BA669FDA499 /* Helpers */,
			);
			path = Tests;
			sourceTree = "<group>";
		};
		D0B2CC3200C991751870213B /* Carthage */ = {
			isa = PBXGroup;
			children = (
				A743325004105077661E3407 /* iOS */,
				B45F6B0DBC21518A0F9075B8 /* Mac */,
			);
			name = Carthage;
			path = Carthage/Build;
			sourceTree = "<group>";
		};
/* End PBXGroup section */

/* Begin PBXNativeTarget section */
		24ACFB1C81710699ECDD24CB /* XpringKit_iOS */ = {
			isa = PBXNativeTarget;
			buildConfigurationList = 7BA8FE527DC7BE7FF80239CC /* Build configuration list for PBXNativeTarget "XpringKit_iOS" */;
			buildPhases = (
				004E39AE4BB22B98A9607A01 /* Sources */,
				751AE346C9B77FEB1B14A857 /* SwiftLint */,
				2FC2717DCC21C577314715EE /* Resources */,
				E497FA3D1B436D18BFD43EBD /* Frameworks */,
			);
			buildRules = (
			);
			dependencies = (
			);
			name = XpringKit_iOS;
			productName = XpringKit_iOS;
			productReference = 2A961F46C813F5BA0254F222 /* XpringKit.framework */;
			productType = "com.apple.product-type.framework";
		};
		8333C33328B6276EB403E1B1 /* XpringKitTests_iOS */ = {
			isa = PBXNativeTarget;
			buildConfigurationList = E297DD85A482E745EB6971F6 /* Build configuration list for PBXNativeTarget "XpringKitTests_iOS" */;
			buildPhases = (
				8E8E62B8EBC976CF2C2FD834 /* Sources */,
				693EC403948C5859B445823F /* Frameworks */,
				9AB1F7C745FB1FDC9BE8C468 /* Embed Frameworks */,
			);
			buildRules = (
			);
			dependencies = (
				EE0AF8EDCB2D07531F7AB154 /* PBXTargetDependency */,
			);
			name = XpringKitTests_iOS;
			productName = XpringKitTests_iOS;
			productReference = D9713E57588F07A7974AB830 /* XpringKitTests.xctest */;
			productType = "com.apple.product-type.bundle.unit-test";
		};
		94A5F797EC8A5E0A00112752 /* XpringKitTests_macOS */ = {
			isa = PBXNativeTarget;
			buildConfigurationList = DE1C2C903A3D9332AC35F1CF /* Build configuration list for PBXNativeTarget "XpringKitTests_macOS" */;
			buildPhases = (
				34E3DE1F00648D7AFA5C9223 /* Sources */,
				BA65C296758FB8766FBA69E8 /* Frameworks */,
				4BB7D29CABBA1557303B4049 /* Embed Frameworks */,
			);
			buildRules = (
			);
			dependencies = (
				97703165081C6EE1C1F37FC2 /* PBXTargetDependency */,
			);
			name = XpringKitTests_macOS;
			productName = XpringKitTests_macOS;
			productReference = DCF6B999FCE0C29CC7A59D45 /* XpringKitTests.xctest */;
			productType = "com.apple.product-type.bundle.unit-test";
		};
		A12D87922461CD48ADB6B018 /* XpringKit_macOS */ = {
			isa = PBXNativeTarget;
			buildConfigurationList = 42FD0CB8CDA00F240CE3C6E3 /* Build configuration list for PBXNativeTarget "XpringKit_macOS" */;
			buildPhases = (
				CF8BF04BC4F0BD3EE88FCAAC /* Sources */,
				1A831B35A547D74992BCE1B6 /* SwiftLint */,
				8181CA1761747D043FA78A24 /* Resources */,
				D78BE88CF57466D7E5A78C1C /* Frameworks */,
			);
			buildRules = (
			);
			dependencies = (
			);
			name = XpringKit_macOS;
			productName = XpringKit_macOS;
			productReference = 1EA17318980B00CB10EAF3D4 /* XpringKit.framework */;
			productType = "com.apple.product-type.framework";
		};
/* End PBXNativeTarget section */

/* Begin PBXProject section */
		FCEE33D2FC20D4ADECCA6BF3 /* Project object */ = {
			isa = PBXProject;
			attributes = {
				LastUpgradeCheck = 1020;
			};
			buildConfigurationList = C0A52FC1F46AB2CDA8428A29 /* Build configuration list for PBXProject "XpringKit" */;
			compatibilityVersion = "Xcode 10.0";
			developmentRegion = en;
			hasScannedForEncodings = 0;
			knownRegions = (
				en,
			);
			mainGroup = BBAD321263700FD683CDB723;
			projectDirPath = "";
			projectRoot = "";
			targets = (
				8333C33328B6276EB403E1B1 /* XpringKitTests_iOS */,
				94A5F797EC8A5E0A00112752 /* XpringKitTests_macOS */,
				24ACFB1C81710699ECDD24CB /* XpringKit_iOS */,
				A12D87922461CD48ADB6B018 /* XpringKit_macOS */,
			);
		};
/* End PBXProject section */

/* Begin PBXResourcesBuildPhase section */
		2FC2717DCC21C577314715EE /* Resources */ = {
			isa = PBXResourcesBuildPhase;
			buildActionMask = 2147483647;
			files = (
				6D466CF490A24AC326A743E6 /* bundled.js in Resources */,
			);
			runOnlyForDeploymentPostprocessing = 0;
		};
		8181CA1761747D043FA78A24 /* Resources */ = {
			isa = PBXResourcesBuildPhase;
			buildActionMask = 2147483647;
			files = (
				E10F7220286981A765668D95 /* bundled.js in Resources */,
			);
			runOnlyForDeploymentPostprocessing = 0;
		};
/* End PBXResourcesBuildPhase section */

/* Begin PBXShellScriptBuildPhase section */
		1A831B35A547D74992BCE1B6 /* SwiftLint */ = {
			isa = PBXShellScriptBuildPhase;
			buildActionMask = 2147483647;
			files = (
			);
			inputFileListPaths = (
			);
			inputPaths = (
			);
			name = SwiftLint;
			outputFileListPaths = (
			);
			outputPaths = (
			);
			runOnlyForDeploymentPostprocessing = 0;
			shellPath = /bin/sh;
			shellScript = "swiftlint autocorrect --config .swiftlint.yml";
		};
		751AE346C9B77FEB1B14A857 /* SwiftLint */ = {
			isa = PBXShellScriptBuildPhase;
			buildActionMask = 2147483647;
			files = (
			);
			inputFileListPaths = (
			);
			inputPaths = (
			);
			name = SwiftLint;
			outputFileListPaths = (
			);
			outputPaths = (
			);
			runOnlyForDeploymentPostprocessing = 0;
			shellPath = /bin/sh;
			shellScript = "swiftlint autocorrect --config .swiftlint.yml";
		};
/* End PBXShellScriptBuildPhase section */

/* Begin PBXSourcesBuildPhase section */
		004E39AE4BB22B98A9607A01 /* Sources */ = {
			isa = PBXSourcesBuildPhase;
			buildActionMask = 2147483647;
			files = (
				205CE177E9CE35786EFD462D /* Address.swift in Sources */,
				81C5E3886C4126C4CF497F8B /* ByteArray+Hex.swift in Sources */,
				010B3FEA5137EF8A500D236F /* DefaultXpringClient.swift in Sources */,
				E61AFD4EEDA5BEB92FB1D0BF /* Hex.swift in Sources */,
				8A397E24E4E2CCBBE4589159 /* JSValue+Io_Xpring_SignedTransaction.swift in Sources */,
				FF78A09CEC303B89851054E5 /* JSValue+JavaScriptWallet.swift in Sources */,
				F2FC131ECE631D33B7010580 /* JSValue+JavaScriptWalletGenerationResult.swift in Sources */,
				376D7AD384530628CC2CC2F1 /* JavaScriptSerializer.swift in Sources */,
				F047D499C409455893734DDE /* JavaScriptSigner.swift in Sources */,
				418FA404281A1EB7FC192194 /* JavaScriptUtils.swift in Sources */,
				BEF208F007A9147A3422B5BC /* JavaScriptWallet.swift in Sources */,
				8848947D5A23B459EBBD1C2E /* JavaScriptWalletFactory.swift in Sources */,
				C1119E71DBAA8D0A9CC9E275 /* JavaScriptWalletGenerationResult.swift in Sources */,
				1194FDFC16C03EBA2B6D6C5D /* NetworkClient.swift in Sources */,
				6F01B174655CF9505B5BA44B /* RandomBytesUtil.swift in Sources */,
				1E6AFE0AF006DE4A93E6C447 /* RippledServiceClient+NetworkClient.swift in Sources */,
				3290ACBFC35352A9E8A83C27 /* Signer.swift in Sources */,
				4060097AAC967721CFA653BB /* TransactionHash.swift in Sources */,
				9C4F498B7586CE1B089E587A /* Utils.swift in Sources */,
				2E74A8B58BC16DD3EBD77AE3 /* Wallet.swift in Sources */,
				DB26AC6D896AF31860B1CCE8 /* WalletGenerationResult.swift in Sources */,
				28430C7E1BD753FC9BEE2746 /* XRPJavaScriptLoader.swift in Sources */,
				FB60706C284D4869588ACD12 /* XRPLedgerError.swift in Sources */,
				8D12BD51DEC1CDE10E7BEE66 /* XpringClient.swift in Sources */,
				A2E0606267E284E43C0038A4 /* XpringClientDecorator.swift in Sources */,
				1DE5DD931D662C2AE9A11278 /* account_info.pb.swift in Sources */,
				D568D029304542FFFE4BF029 /* currency.pb.swift in Sources */,
				B06CE3FB0739F0EF7DDFE74C /* fee.pb.swift in Sources */,
				989315F8E85E2F007A4B37D5 /* fiat_amount.pb.swift in Sources */,
				1B837832A7F24AE4BFCBA83D /* get_account_info_request.pb.swift in Sources */,
				DD3AAD707E92A1DEBD1C7A36 /* get_fee_request.pb.swift in Sources */,
				8665AF97EFA52EE4A094CAC6 /* get_latest_validated_ledger_sequence_request.pb.swift in Sources */,
				B0062F791E0B3D245D21EECE /* get_transaction_status_request.pb.swift in Sources */,
				E56BA131916347BDC37033C9 /* ledger_sequence.pb.swift in Sources */,
				63B18D39F60D62F5BC608675 /* payment.pb.swift in Sources */,
				9EFB58D2F944DBD1BD71A714 /* signed_transaction.pb.swift in Sources */,
				DE97916A0CF7F8BB7853108D /* submit_signed_transaction_request.pb.swift in Sources */,
				5B26BAE3B828F53E183BA400 /* submit_signed_transaction_response.pb.swift in Sources */,
				14C52DF737EB8AAF92188760 /* transaction.pb.swift in Sources */,
				12EC3CC2FE610C2D7965D60A /* transaction_status.pb.swift in Sources */,
				99A0B0264D9AED1A071597E0 /* xrp_amount.pb.swift in Sources */,
				177C7EB5457C7873594BB71C /* xrp_ledger.grpc.swift in Sources */,
				D6B744875D9A6AA6BB314AD5 /* xrp_ledger.pb.swift in Sources */,
			);
			runOnlyForDeploymentPostprocessing = 0;
		};
		34E3DE1F00648D7AFA5C9223 /* Sources */ = {
			isa = PBXSourcesBuildPhase;
			buildActionMask = 2147483647;
			files = (
				1053167CEB5E37D821825F29 /* Address+Test.swift in Sources */,
				A6F54469EDE978937427DC52 /* DefaultXpringClientTest.swift in Sources */,
				559ED2AB9EF5FD27838AA624 /* FakeNetworkClient.swift in Sources */,
				6B85D18D3F38F8968EF41032 /* IntegrationTests.swift in Sources */,
				5B2931FD0FA9B76E09BA277F /* SignerTests.swift in Sources */,
				7B4DACB74AC645F871515879 /* UtilsTest.swift in Sources */,
				712A85D43E83845BBC6C1FA6 /* WalletTest.swift in Sources */,
				79415A03BDDA31881344FB83 /* XpringKitTestError.swift in Sources */,
			);
			runOnlyForDeploymentPostprocessing = 0;
		};
		8E8E62B8EBC976CF2C2FD834 /* Sources */ = {
			isa = PBXSourcesBuildPhase;
			buildActionMask = 2147483647;
			files = (
				7B9ADCFF14AF87E6751F8E46 /* Address+Test.swift in Sources */,
				E390C1796DDC19E93B9F58E4 /* DefaultXpringClientTest.swift in Sources */,
				B525EDC4B7BBAB3CF674891F /* FakeNetworkClient.swift in Sources */,
				7B54EC43CDEB457E0A065ED2 /* IntegrationTests.swift in Sources */,
				0F49532FCD38B077540E4627 /* SignerTests.swift in Sources */,
				E4DE5E80EB10CE7EC39BC7CA /* UtilsTest.swift in Sources */,
				F1325A49C497A4C39141E751 /* WalletTest.swift in Sources */,
				567AA63408E8F1A026494AAF /* XpringKitTestError.swift in Sources */,
			);
			runOnlyForDeploymentPostprocessing = 0;
		};
		CF8BF04BC4F0BD3EE88FCAAC /* Sources */ = {
			isa = PBXSourcesBuildPhase;
			buildActionMask = 2147483647;
			files = (
				EBD43CC9507B11932FE0FAFA /* Address.swift in Sources */,
				0911ACB7075E91476780E084 /* ByteArray+Hex.swift in Sources */,
				3D4A18347D759318BED66099 /* DefaultXpringClient.swift in Sources */,
				203845E470989D16A042A55C /* Hex.swift in Sources */,
				9BCE823D3967D26A26C5F83A /* JSValue+Io_Xpring_SignedTransaction.swift in Sources */,
				8FC35678AE62B871ABB68F4F /* JSValue+JavaScriptWallet.swift in Sources */,
				E9490A92BBADB2B40C7B0CFB /* JSValue+JavaScriptWalletGenerationResult.swift in Sources */,
				57C790A9F7337BE05048955A /* JavaScriptSerializer.swift in Sources */,
				AD92D934BB53C1859A37C4CD /* JavaScriptSigner.swift in Sources */,
				7210FB6A92F5DB55ABBFFAEB /* JavaScriptUtils.swift in Sources */,
				AEA1DA055AC51BCCB1F31A11 /* JavaScriptWallet.swift in Sources */,
				004CE447B535A5DDAAC7881D /* JavaScriptWalletFactory.swift in Sources */,
				5DD0CF7ED7032C6DD176EC72 /* JavaScriptWalletGenerationResult.swift in Sources */,
				FFDD4E05736F1A79B6DB680B /* NetworkClient.swift in Sources */,
				4358ECC24A624D8C4C3F9CF4 /* RandomBytesUtil.swift in Sources */,
				138FBD4E100E3D90656346EB /* RippledServiceClient+NetworkClient.swift in Sources */,
				6933342C51E08FAFA80E5244 /* Signer.swift in Sources */,
				79FD2BD66600BDE782DE7C0A /* TransactionHash.swift in Sources */,
				C96B86F7E67405016867D3EC /* Utils.swift in Sources */,
				3D64D171483F28464E621B42 /* Wallet.swift in Sources */,
				2DFB7C1BCA54ED07FCEE083A /* WalletGenerationResult.swift in Sources */,
				52FEEA10075B52FD7F425E46 /* XRPJavaScriptLoader.swift in Sources */,
				E48C20215EBBCB8C44B08A0B /* XRPLedgerError.swift in Sources */,
				3F30AAD98A595AEB8402D5A1 /* XpringClient.swift in Sources */,
				12ADBDAD47E9B75D1515567D /* XpringClientDecorator.swift in Sources */,
				5CD4DBD5BDCBFFEAD88ABBCA /* account_info.pb.swift in Sources */,
				7DA4A6E51E3AFAFBED32306F /* currency.pb.swift in Sources */,
				BA728401FA7A7D16FC23A699 /* fee.pb.swift in Sources */,
				0D2B6D2BDBFEA265178B74BE /* fiat_amount.pb.swift in Sources */,
				44BB5E8E869A5F2DBE53D878 /* get_account_info_request.pb.swift in Sources */,
				3F6D4DA2D7DAEE9DA8DA5551 /* get_fee_request.pb.swift in Sources */,
				0DACF85F3A91C294A43494F2 /* get_latest_validated_ledger_sequence_request.pb.swift in Sources */,
				A99F31FD9ECE4CA23695FC93 /* get_transaction_status_request.pb.swift in Sources */,
				8E20C020282A1D047B37D006 /* ledger_sequence.pb.swift in Sources */,
				33029981213FB4ACE5212A17 /* payment.pb.swift in Sources */,
				750022BD598A2EE522126E3B /* signed_transaction.pb.swift in Sources */,
				A7B6C114F36033B99B1A07D6 /* submit_signed_transaction_request.pb.swift in Sources */,
				AAD60573E91B3A0CC1EA8FC7 /* submit_signed_transaction_response.pb.swift in Sources */,
				F41382C64F2ACB1F096350F8 /* transaction.pb.swift in Sources */,
				A2E205ED7FFFBF517ADC696B /* transaction_status.pb.swift in Sources */,
				260AFFFF6F99434B982D02A3 /* xrp_amount.pb.swift in Sources */,
				5711148BBF4FEC0E148012F4 /* xrp_ledger.grpc.swift in Sources */,
				888D5093DCACA5DA3969155B /* xrp_ledger.pb.swift in Sources */,
			);
			runOnlyForDeploymentPostprocessing = 0;
		};
/* End PBXSourcesBuildPhase section */

/* Begin PBXTargetDependency section */
		97703165081C6EE1C1F37FC2 /* PBXTargetDependency */ = {
			isa = PBXTargetDependency;
			target = A12D87922461CD48ADB6B018 /* XpringKit_macOS */;
			targetProxy = 3DC32DBEA756A8C6D3E58705 /* PBXContainerItemProxy */;
		};
		EE0AF8EDCB2D07531F7AB154 /* PBXTargetDependency */ = {
			isa = PBXTargetDependency;
			target = 24ACFB1C81710699ECDD24CB /* XpringKit_iOS */;
			targetProxy = 045BD31678AEF7B31FD11C21 /* PBXContainerItemProxy */;
		};
/* End PBXTargetDependency section */

/* Begin XCBuildConfiguration section */
		1A53A138DAF624ADDD384D36 /* Debug */ = {
			isa = XCBuildConfiguration;
			buildSettings = {
				CODE_SIGN_IDENTITY = "";
				COMBINE_HIDPI_IMAGES = YES;
				CURRENT_PROJECT_VERSION = 1;
				DEFINES_MODULE = YES;
				DYLIB_COMPATIBILITY_VERSION = 1;
				DYLIB_CURRENT_VERSION = 1;
				DYLIB_INSTALL_NAME_BASE = "@rpath";
				FRAMEWORK_SEARCH_PATHS = (
					"$(inherited)",
					"$(PROJECT_DIR)/Carthage/Build/Mac",
				);
				INSTALL_PATH = "$(LOCAL_LIBRARY_DIR)/Frameworks";
				LD_RUNPATH_SEARCH_PATHS = (
					"$(inherited)",
					"@executable_path/../Frameworks",
				);
				PRODUCT_BUNDLE_IDENTIFIER = "io.xpring.XpringKit-macOS";
				PRODUCT_NAME = XpringKit;
				SDKROOT = macosx;
				SKIP_INSTALL = YES;
				VERSIONING_SYSTEM = "apple-generic";
			};
			name = Debug;
		};
		1B53DA72FD51CDCA4D2CCCF9 /* Release */ = {
			isa = XCBuildConfiguration;
			buildSettings = {
				ALWAYS_SEARCH_USER_PATHS = NO;
				CLANG_ANALYZER_NONNULL = YES;
				CLANG_ANALYZER_NUMBER_OBJECT_CONVERSION = YES_AGGRESSIVE;
				CLANG_CXX_LANGUAGE_STANDARD = "gnu++14";
				CLANG_CXX_LIBRARY = "libc++";
				CLANG_ENABLE_MODULES = YES;
				CLANG_ENABLE_OBJC_ARC = YES;
				CLANG_WARN_BLOCK_CAPTURE_AUTORELEASING = YES;
				CLANG_WARN_BOOL_CONVERSION = YES;
				CLANG_WARN_COMMA = YES;
				CLANG_WARN_CONSTANT_CONVERSION = YES;
				CLANG_WARN_DEPRECATED_OBJC_IMPLEMENTATIONS = YES;
				CLANG_WARN_DIRECT_OBJC_ISA_USAGE = YES_ERROR;
				CLANG_WARN_DOCUMENTATION_COMMENTS = YES;
				CLANG_WARN_EMPTY_BODY = YES;
				CLANG_WARN_ENUM_CONVERSION = YES;
				CLANG_WARN_INFINITE_RECURSION = YES;
				CLANG_WARN_INT_CONVERSION = YES;
				CLANG_WARN_NON_LITERAL_NULL_CONVERSION = YES;
				CLANG_WARN_OBJC_IMPLICIT_RETAIN_SELF = YES;
				CLANG_WARN_OBJC_LITERAL_CONVERSION = YES;
				CLANG_WARN_OBJC_ROOT_CLASS = YES_ERROR;
				CLANG_WARN_RANGE_LOOP_ANALYSIS = YES;
				CLANG_WARN_STRICT_PROTOTYPES = YES;
				CLANG_WARN_SUSPICIOUS_MOVE = YES;
				CLANG_WARN_UNGUARDED_AVAILABILITY = YES_AGGRESSIVE;
				CLANG_WARN_UNREACHABLE_CODE = YES;
				CLANG_WARN__DUPLICATE_METHOD_MATCH = YES;
				COPY_PHASE_STRIP = NO;
				DEBUG_INFORMATION_FORMAT = "dwarf-with-dsym";
				ENABLE_NS_ASSERTIONS = NO;
				ENABLE_STRICT_OBJC_MSGSEND = YES;
				GCC_C_LANGUAGE_STANDARD = gnu11;
				GCC_NO_COMMON_BLOCKS = YES;
				GCC_WARN_64_TO_32_BIT_CONVERSION = YES;
				GCC_WARN_ABOUT_RETURN_TYPE = YES_ERROR;
				GCC_WARN_UNDECLARED_SELECTOR = YES;
				GCC_WARN_UNINITIALIZED_AUTOS = YES_AGGRESSIVE;
				GCC_WARN_UNUSED_FUNCTION = YES;
				GCC_WARN_UNUSED_VARIABLE = YES;
				LD_RUNPATH_SEARCH_PATHS = "$(inherited) @executable_path/../Frameworks @loader_path/../Frameworks $(PROJECT_DIR)/Carthage/Build/iOS";
				PRODUCT_NAME = "$(TARGET_NAME)";
				SWIFT_COMPILATION_MODE = wholemodule;
				SWIFT_VERSION = 5.0;
				VALIDATE_PRODUCT = YES;
			};
			name = Release;
		};
		2A996D83A460890FD68B8F66 /* Release */ = {
			isa = XCBuildConfiguration;
			buildSettings = {
				CODE_SIGN_IDENTITY = "";
				COMBINE_HIDPI_IMAGES = YES;
				CURRENT_PROJECT_VERSION = 1;
				DEFINES_MODULE = YES;
				DYLIB_COMPATIBILITY_VERSION = 1;
				DYLIB_CURRENT_VERSION = 1;
				DYLIB_INSTALL_NAME_BASE = "@rpath";
				FRAMEWORK_SEARCH_PATHS = (
					"$(inherited)",
					"$(PROJECT_DIR)/Carthage/Build/Mac",
				);
				INSTALL_PATH = "$(LOCAL_LIBRARY_DIR)/Frameworks";
				LD_RUNPATH_SEARCH_PATHS = (
					"$(inherited)",
					"@executable_path/../Frameworks",
				);
				PRODUCT_BUNDLE_IDENTIFIER = "io.xpring.XpringKit-macOS";
				PRODUCT_NAME = XpringKit;
				SDKROOT = macosx;
				SKIP_INSTALL = YES;
				VERSIONING_SYSTEM = "apple-generic";
			};
			name = Release;
		};
		2E7743C0CD55371BFB458235 /* Debug */ = {
			isa = XCBuildConfiguration;
			buildSettings = {
				BUNDLE_LOADER = "$(TEST_HOST)";
				FRAMEWORK_SEARCH_PATHS = (
					"$(inherited)",
					"$(PROJECT_DIR)/Carthage/Build/iOS",
				);
				LD_RUNPATH_SEARCH_PATHS = (
					"$(inherited)",
					"@executable_path/Frameworks",
					"@loader_path/Frameworks",
				);
				PRODUCT_BUNDLE_IDENTIFIER = "io.xpring.XpringKitTests-iOS";
				PRODUCT_NAME = XpringKitTests;
				SDKROOT = iphoneos;
				TARGETED_DEVICE_FAMILY = "1,2";
			};
			name = Debug;
		};
		79736EE579E62374A83E2609 /* Release */ = {
			isa = XCBuildConfiguration;
			buildSettings = {
				BUNDLE_LOADER = "$(TEST_HOST)";
				FRAMEWORK_SEARCH_PATHS = (
					"$(inherited)",
					"$(PROJECT_DIR)/Carthage/Build/iOS",
				);
				LD_RUNPATH_SEARCH_PATHS = (
					"$(inherited)",
					"@executable_path/Frameworks",
					"@loader_path/Frameworks",
				);
				PRODUCT_BUNDLE_IDENTIFIER = "io.xpring.XpringKitTests-iOS";
				PRODUCT_NAME = XpringKitTests;
				SDKROOT = iphoneos;
				TARGETED_DEVICE_FAMILY = "1,2";
			};
			name = Release;
		};
		851B60754B3473B865AAC316 /* Debug */ = {
			isa = XCBuildConfiguration;
			buildSettings = {
				BUNDLE_LOADER = "$(TEST_HOST)";
				COMBINE_HIDPI_IMAGES = YES;
				FRAMEWORK_SEARCH_PATHS = (
					"$(inherited)",
					"$(PROJECT_DIR)/Carthage/Build/Mac",
				);
				LD_RUNPATH_SEARCH_PATHS = (
					"$(inherited)",
					"@executable_path/Frameworks",
					"@loader_path/Frameworks",
				);
				PRODUCT_BUNDLE_IDENTIFIER = "io.xpring.XpringKitTests-macOS";
				PRODUCT_NAME = XpringKitTests;
				SDKROOT = macosx;
			};
			name = Debug;
		};
		B9CC46D34DCA7966151CBB65 /* Release */ = {
			isa = XCBuildConfiguration;
			buildSettings = {
				BUNDLE_LOADER = "$(TEST_HOST)";
				COMBINE_HIDPI_IMAGES = YES;
				FRAMEWORK_SEARCH_PATHS = (
					"$(inherited)",
					"$(PROJECT_DIR)/Carthage/Build/Mac",
				);
				LD_RUNPATH_SEARCH_PATHS = (
					"$(inherited)",
					"@executable_path/Frameworks",
					"@loader_path/Frameworks",
				);
				PRODUCT_BUNDLE_IDENTIFIER = "io.xpring.XpringKitTests-macOS";
				PRODUCT_NAME = XpringKitTests;
				SDKROOT = macosx;
			};
			name = Release;
		};
		D469C709197F8DA0DC20859B /* Release */ = {
			isa = XCBuildConfiguration;
			buildSettings = {
				CODE_SIGN_IDENTITY = "";
				CURRENT_PROJECT_VERSION = 1;
				DEFINES_MODULE = YES;
				DYLIB_COMPATIBILITY_VERSION = 1;
				DYLIB_CURRENT_VERSION = 1;
				DYLIB_INSTALL_NAME_BASE = "@rpath";
				FRAMEWORK_SEARCH_PATHS = (
					"$(inherited)",
					"$(PROJECT_DIR)/Carthage/Build/iOS",
				);
				INSTALL_PATH = "$(LOCAL_LIBRARY_DIR)/Frameworks";
				LD_RUNPATH_SEARCH_PATHS = (
					"$(inherited)",
					"@executable_path/Frameworks",
				);
				PRODUCT_BUNDLE_IDENTIFIER = "io.xpring.XpringKit-iOS";
				PRODUCT_NAME = XpringKit;
				SDKROOT = iphoneos;
				SKIP_INSTALL = YES;
				TARGETED_DEVICE_FAMILY = "1,2";
				VERSIONING_SYSTEM = "apple-generic";
			};
			name = Release;
		};
		D6FAE2CFD7E3B0172CF7BDE1 /* Debug */ = {
			isa = XCBuildConfiguration;
			buildSettings = {
				ALWAYS_SEARCH_USER_PATHS = NO;
				CLANG_ANALYZER_NONNULL = YES;
				CLANG_ANALYZER_NUMBER_OBJECT_CONVERSION = YES_AGGRESSIVE;
				CLANG_CXX_LANGUAGE_STANDARD = "gnu++14";
				CLANG_CXX_LIBRARY = "libc++";
				CLANG_ENABLE_MODULES = YES;
				CLANG_ENABLE_OBJC_ARC = YES;
				CLANG_WARN_BLOCK_CAPTURE_AUTORELEASING = YES;
				CLANG_WARN_BOOL_CONVERSION = YES;
				CLANG_WARN_COMMA = YES;
				CLANG_WARN_CONSTANT_CONVERSION = YES;
				CLANG_WARN_DEPRECATED_OBJC_IMPLEMENTATIONS = YES;
				CLANG_WARN_DIRECT_OBJC_ISA_USAGE = YES_ERROR;
				CLANG_WARN_DOCUMENTATION_COMMENTS = YES;
				CLANG_WARN_EMPTY_BODY = YES;
				CLANG_WARN_ENUM_CONVERSION = YES;
				CLANG_WARN_INFINITE_RECURSION = YES;
				CLANG_WARN_INT_CONVERSION = YES;
				CLANG_WARN_NON_LITERAL_NULL_CONVERSION = YES;
				CLANG_WARN_OBJC_IMPLICIT_RETAIN_SELF = YES;
				CLANG_WARN_OBJC_LITERAL_CONVERSION = YES;
				CLANG_WARN_OBJC_ROOT_CLASS = YES_ERROR;
				CLANG_WARN_RANGE_LOOP_ANALYSIS = YES;
				CLANG_WARN_STRICT_PROTOTYPES = YES;
				CLANG_WARN_SUSPICIOUS_MOVE = YES;
				CLANG_WARN_UNGUARDED_AVAILABILITY = YES_AGGRESSIVE;
				CLANG_WARN_UNREACHABLE_CODE = YES;
				CLANG_WARN__DUPLICATE_METHOD_MATCH = YES;
				COPY_PHASE_STRIP = NO;
				DEBUG_INFORMATION_FORMAT = dwarf;
				ENABLE_STRICT_OBJC_MSGSEND = YES;
				ENABLE_TESTABILITY = YES;
				GCC_C_LANGUAGE_STANDARD = gnu11;
				GCC_DYNAMIC_NO_PIC = NO;
				GCC_NO_COMMON_BLOCKS = YES;
				GCC_OPTIMIZATION_LEVEL = 0;
				GCC_PREPROCESSOR_DEFINITIONS = (
					"$(inherited)",
					"DEBUG=1",
				);
				GCC_WARN_64_TO_32_BIT_CONVERSION = YES;
				GCC_WARN_ABOUT_RETURN_TYPE = YES_ERROR;
				GCC_WARN_UNDECLARED_SELECTOR = YES;
				GCC_WARN_UNINITIALIZED_AUTOS = YES_AGGRESSIVE;
				GCC_WARN_UNUSED_FUNCTION = YES;
				GCC_WARN_UNUSED_VARIABLE = YES;
				LD_RUNPATH_SEARCH_PATHS = "$(inherited) @executable_path/../Frameworks @loader_path/../Frameworks $(PROJECT_DIR)/Carthage/Build/iOS";
				MTL_ENABLE_DEBUG_INFO = YES;
				ONLY_ACTIVE_ARCH = YES;
				PRODUCT_NAME = "$(TARGET_NAME)";
				SWIFT_ACTIVE_COMPILATION_CONDITIONS = DEBUG;
				SWIFT_OPTIMIZATION_LEVEL = "-Onone";
				SWIFT_VERSION = 5.0;
			};
			name = Debug;
		};
		E63642CE4172864D2F9FF682 /* Debug */ = {
			isa = XCBuildConfiguration;
			buildSettings = {
				CODE_SIGN_IDENTITY = "";
				CURRENT_PROJECT_VERSION = 1;
				DEFINES_MODULE = YES;
				DYLIB_COMPATIBILITY_VERSION = 1;
				DYLIB_CURRENT_VERSION = 1;
				DYLIB_INSTALL_NAME_BASE = "@rpath";
				FRAMEWORK_SEARCH_PATHS = (
					"$(inherited)",
					"$(PROJECT_DIR)/Carthage/Build/iOS",
				);
				INSTALL_PATH = "$(LOCAL_LIBRARY_DIR)/Frameworks";
				LD_RUNPATH_SEARCH_PATHS = (
					"$(inherited)",
					"@executable_path/Frameworks",
				);
				PRODUCT_BUNDLE_IDENTIFIER = "io.xpring.XpringKit-iOS";
				PRODUCT_NAME = XpringKit;
				SDKROOT = iphoneos;
				SKIP_INSTALL = YES;
				TARGETED_DEVICE_FAMILY = "1,2";
				VERSIONING_SYSTEM = "apple-generic";
			};
			name = Debug;
		};
/* End XCBuildConfiguration section */

/* Begin XCConfigurationList section */
		42FD0CB8CDA00F240CE3C6E3 /* Build configuration list for PBXNativeTarget "XpringKit_macOS" */ = {
			isa = XCConfigurationList;
			buildConfigurations = (
				1A53A138DAF624ADDD384D36 /* Debug */,
				2A996D83A460890FD68B8F66 /* Release */,
			);
			defaultConfigurationIsVisible = 0;
			defaultConfigurationName = "";
		};
		7BA8FE527DC7BE7FF80239CC /* Build configuration list for PBXNativeTarget "XpringKit_iOS" */ = {
			isa = XCConfigurationList;
			buildConfigurations = (
				E63642CE4172864D2F9FF682 /* Debug */,
				D469C709197F8DA0DC20859B /* Release */,
			);
			defaultConfigurationIsVisible = 0;
			defaultConfigurationName = "";
		};
		C0A52FC1F46AB2CDA8428A29 /* Build configuration list for PBXProject "XpringKit" */ = {
			isa = XCConfigurationList;
			buildConfigurations = (
				D6FAE2CFD7E3B0172CF7BDE1 /* Debug */,
				1B53DA72FD51CDCA4D2CCCF9 /* Release */,
			);
			defaultConfigurationIsVisible = 0;
			defaultConfigurationName = Debug;
		};
		DE1C2C903A3D9332AC35F1CF /* Build configuration list for PBXNativeTarget "XpringKitTests_macOS" */ = {
			isa = XCConfigurationList;
			buildConfigurations = (
				851B60754B3473B865AAC316 /* Debug */,
				B9CC46D34DCA7966151CBB65 /* Release */,
			);
			defaultConfigurationIsVisible = 0;
			defaultConfigurationName = "";
		};
		E297DD85A482E745EB6971F6 /* Build configuration list for PBXNativeTarget "XpringKitTests_iOS" */ = {
			isa = XCConfigurationList;
			buildConfigurations = (
				2E7743C0CD55371BFB458235 /* Debug */,
				79736EE579E62374A83E2609 /* Release */,
			);
			defaultConfigurationIsVisible = 0;
			defaultConfigurationName = "";
		};
/* End XCConfigurationList section */
	};
	rootObject = FCEE33D2FC20D4ADECCA6BF3 /* Project object */;
}<|MERGE_RESOLUTION|>--- conflicted
+++ resolved
@@ -16,11 +16,8 @@
 		0F49532FCD38B077540E4627 /* SignerTests.swift in Sources */ = {isa = PBXBuildFile; fileRef = 7B9235E33F4B53ED0FD35D50 /* SignerTests.swift */; };
 		1053167CEB5E37D821825F29 /* Address+Test.swift in Sources */ = {isa = PBXBuildFile; fileRef = B26D12954276D34124999E61 /* Address+Test.swift */; };
 		1194FDFC16C03EBA2B6D6C5D /* NetworkClient.swift in Sources */ = {isa = PBXBuildFile; fileRef = 6B4505055EADFAE26992AF3B /* NetworkClient.swift */; };
-<<<<<<< HEAD
 		12ADBDAD47E9B75D1515567D /* XpringClientDecorator.swift in Sources */ = {isa = PBXBuildFile; fileRef = C99FAC0ED11211324DFCD4BD /* XpringClientDecorator.swift */; };
-=======
 		12EC3CC2FE610C2D7965D60A /* transaction_status.pb.swift in Sources */ = {isa = PBXBuildFile; fileRef = B547FCA69236588FE4BACDE9 /* transaction_status.pb.swift */; };
->>>>>>> 72e8ae1a
 		138FBD4E100E3D90656346EB /* RippledServiceClient+NetworkClient.swift in Sources */ = {isa = PBXBuildFile; fileRef = ACC165482A69C013773E743E /* RippledServiceClient+NetworkClient.swift */; };
 		14C52DF737EB8AAF92188760 /* transaction.pb.swift in Sources */ = {isa = PBXBuildFile; fileRef = 63746318EFEF269F11698161 /* transaction.pb.swift */; };
 		1762612E093C2CE2658EF529 /* XpringKit.framework in Embed Frameworks */ = {isa = PBXBuildFile; fileRef = 1EA17318980B00CB10EAF3D4 /* XpringKit.framework */; settings = {ATTRIBUTES = (CodeSignOnCopy, RemoveHeadersOnCopy, ); }; };
@@ -91,13 +88,9 @@
 		9BCE823D3967D26A26C5F83A /* JSValue+Io_Xpring_SignedTransaction.swift in Sources */ = {isa = PBXBuildFile; fileRef = 95CE66647327A90B43EB0E94 /* JSValue+Io_Xpring_SignedTransaction.swift */; };
 		9C4F498B7586CE1B089E587A /* Utils.swift in Sources */ = {isa = PBXBuildFile; fileRef = BC9FE3C197FEAD7C98B45EAC /* Utils.swift */; };
 		9EFB58D2F944DBD1BD71A714 /* signed_transaction.pb.swift in Sources */ = {isa = PBXBuildFile; fileRef = 4BA800F4C8B445863A19E547 /* signed_transaction.pb.swift */; };
-<<<<<<< HEAD
 		A2E0606267E284E43C0038A4 /* XpringClientDecorator.swift in Sources */ = {isa = PBXBuildFile; fileRef = C99FAC0ED11211324DFCD4BD /* XpringClientDecorator.swift */; };
+		A2E205ED7FFFBF517ADC696B /* transaction_status.pb.swift in Sources */ = {isa = PBXBuildFile; fileRef = B547FCA69236588FE4BACDE9 /* transaction_status.pb.swift */; };
 		A6F54469EDE978937427DC52 /* DefaultXpringClientTest.swift in Sources */ = {isa = PBXBuildFile; fileRef = FB8141A7936A12BB62F71D89 /* DefaultXpringClientTest.swift */; };
-=======
-		A216E345871DD47CBEC3E791 /* XpringClientTest.swift in Sources */ = {isa = PBXBuildFile; fileRef = 417F70AD82ED47833D8638DB /* XpringClientTest.swift */; };
-		A2E205ED7FFFBF517ADC696B /* transaction_status.pb.swift in Sources */ = {isa = PBXBuildFile; fileRef = B547FCA69236588FE4BACDE9 /* transaction_status.pb.swift */; };
->>>>>>> 72e8ae1a
 		A7B6C114F36033B99B1A07D6 /* submit_signed_transaction_request.pb.swift in Sources */ = {isa = PBXBuildFile; fileRef = 0E59B88FC8EA85680CB46773 /* submit_signed_transaction_request.pb.swift */; };
 		A99F31FD9ECE4CA23695FC93 /* get_transaction_status_request.pb.swift in Sources */ = {isa = PBXBuildFile; fileRef = C90607EA7652B0A5C9E360F6 /* get_transaction_status_request.pb.swift */; };
 		AAD60573E91B3A0CC1EA8FC7 /* submit_signed_transaction_response.pb.swift in Sources */ = {isa = PBXBuildFile; fileRef = 3FFBB6C39F5953828C74D239 /* submit_signed_transaction_response.pb.swift */; };
@@ -222,10 +215,7 @@
 		ADD0BDE0881A1C6DDE6D939A /* WalletGenerationResult.swift */ = {isa = PBXFileReference; lastKnownFileType = sourcecode.swift; path = WalletGenerationResult.swift; sourceTree = "<group>"; };
 		B26D12954276D34124999E61 /* Address+Test.swift */ = {isa = PBXFileReference; lastKnownFileType = sourcecode.swift; path = "Address+Test.swift"; sourceTree = "<group>"; };
 		B42C1A6AD7B7AC4F5483751E /* IntegrationTests.swift */ = {isa = PBXFileReference; lastKnownFileType = sourcecode.swift; path = IntegrationTests.swift; sourceTree = "<group>"; };
-<<<<<<< HEAD
-=======
 		B547FCA69236588FE4BACDE9 /* transaction_status.pb.swift */ = {isa = PBXFileReference; lastKnownFileType = sourcecode.swift; path = transaction_status.pb.swift; sourceTree = "<group>"; };
->>>>>>> 72e8ae1a
 		B776589D95D938D60AB4917C /* SwiftGRPC.framework */ = {isa = PBXFileReference; lastKnownFileType = wrapper.framework; path = SwiftGRPC.framework; sourceTree = "<group>"; };
 		BB6EF3A93761E93C0D04B24B /* payment.pb.swift */ = {isa = PBXFileReference; lastKnownFileType = sourcecode.swift; path = payment.pb.swift; sourceTree = "<group>"; };
 		BC9FE3C197FEAD7C98B45EAC /* Utils.swift */ = {isa = PBXFileReference; lastKnownFileType = sourcecode.swift; path = Utils.swift; sourceTree = "<group>"; };
@@ -436,10 +426,7 @@
 		CB9535AD222E7D0A4AEA492D /* Tests */ = {
 			isa = PBXGroup;
 			children = (
-<<<<<<< HEAD
 				FB8141A7936A12BB62F71D89 /* DefaultXpringClientTest.swift */,
-=======
->>>>>>> 72e8ae1a
 				B42C1A6AD7B7AC4F5483751E /* IntegrationTests.swift */,
 				7B9235E33F4B53ED0FD35D50 /* SignerTests.swift */,
 				C1D0F50AF49F103E1E0B3D50 /* UtilsTest.swift */,
