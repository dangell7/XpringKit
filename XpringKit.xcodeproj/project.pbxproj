--- conflicted
+++ resolved
@@ -696,11 +696,8 @@
 				FB8141A7936A12BB62F71D89 /* DefaultXpringClientTest.swift */,
 				D300276FE254845F4B571FFE /* Hex+ByteArrayTest.swift */,
 				B42C1A6AD7B7AC4F5483751E /* IntegrationTests.swift */,
-<<<<<<< HEAD
 				436EF316D97D78B4CA5A7DD0 /* ProtocolBufferConversionTests.swift */,
-=======
-				0BF5FE7B3D8CAC575D2738AF /* RawTransactionStatusTest.swift */,
->>>>>>> 636961e0
+        0BF5FE7B3D8CAC575D2738AF /* RawTransactionStatusTest.swift */,
 				AEFA016E351D30D824FF119A /* ReliableSubmissionXpringClientTest.swift */,
 				7B9235E33F4B53ED0FD35D50 /* SignerTests.swift */,
 				C1D0F50AF49F103E1E0B3D50 /* UtilsTest.swift */,
@@ -1053,12 +1050,9 @@
 				B453FC2D052EE1384450D631 /* LegacyFakeNetworkClient+Test.swift in Sources */,
 				184FE8E7E581A3AAD65B1D0D /* LegacyFakeNetworkClient.swift in Sources */,
 				47D06DA37778837B0E6A9AA1 /* LegacySignerTest.swift in Sources */,
-<<<<<<< HEAD
 				542830F51AF86947E5553DAE /* ProtocolBufferConversionTests.swift in Sources */,
-=======
 				5A89E6357D16B50EA9F04548 /* Org_Xrpl_Rpc_V1_GetAccountTransactionHistoryResponse+Test.swift in Sources */,
 				53091FAF42F0CE6621FD19DF /* RawTransactionStatusTest.swift in Sources */,
->>>>>>> 636961e0
 				2978A5F9E3F8AF7049C6459E /* ReliableSubmissionXpringClientTest.swift in Sources */,
 				1995DE5C8101869990483423 /* Rpc_V1_GetAccountInfoResponse+Test.swift in Sources */,
 				DE7A2C413FE64B7BDB87CB4D /* Rpc_V1_GetFeeResponse+Test.swift in Sources */,
@@ -1095,12 +1089,9 @@
 				805034C91E638A1A3185908A /* LegacyFakeNetworkClient+Test.swift in Sources */,
 				A85B294480C396FE29D485FB /* LegacyFakeNetworkClient.swift in Sources */,
 				FA8ACD4B038DA24069A151B9 /* LegacySignerTest.swift in Sources */,
-<<<<<<< HEAD
 				6190F78310C3F1B2407FD3DF /* ProtocolBufferConversionTests.swift in Sources */,
-=======
 				E89297B29010AACAC6D05131 /* Org_Xrpl_Rpc_V1_GetAccountTransactionHistoryResponse+Test.swift in Sources */,
 				1931BD59C0EC20BED2B4193F /* RawTransactionStatusTest.swift in Sources */,
->>>>>>> 636961e0
 				7FC50C37A67CE21E363753CD /* ReliableSubmissionXpringClientTest.swift in Sources */,
 				152CC36F6D274C30EF268E65 /* Rpc_V1_GetAccountInfoResponse+Test.swift in Sources */,
 				2EC6061E51425BF5233A7054 /* Rpc_V1_GetFeeResponse+Test.swift in Sources */,
