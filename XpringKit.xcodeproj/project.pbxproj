--- conflicted
+++ resolved
@@ -555,14 +555,9 @@
 				59A5E636868E66D9F1B3C047 /* Hex+ByteArray.swift */,
 				6B4505055EADFAE26992AF3B /* NetworkClient.swift */,
 				62D8FDD6C8453C48CA406D31 /* Org_Xrpl_Rpc_V1_CurrencyAmount+XRPCurrency.swift */,
-<<<<<<< HEAD
 				2D5B4BEC72FE3B7B13CEA0D3 /* Org_Xrpl_Rpc_V1_IssuedCurrencyAmount+XRPIssuedCurrency.swift */,
-				17EEDD3B6069DE381CBFC5A4 /* Org_Xrpl_Rpc_V1_Transaction.Path+XRPPath.swift */,
-				646022237BE8377669E6BC6E /* Org_Xrpl_Rpc_V1_Transaction.PathElement+XRPPathElement.swift */,
-=======
 				11256203F2C41DCE466F0620 /* Org_Xrpl_Rpc_V1_Payment.Path+XRPPath.swift */,
 				7EB336C65560B88294E5E38C /* Org_Xrpl_Rpc_V1_Payment.PathElement+XRPPathElement.swift */,
->>>>>>> c3e70b6d
 				6652A59C1C60CE0A44DB808D /* RandomBytesUtil.swift */,
 				681E4DB6D35C3037EC14870E /* RawTransactionStatus.swift */,
 				175AAD5AEF79820FF7FCCE80 /* ReliableSubmissionXpringClient.swift */,
@@ -1002,14 +997,9 @@
 				A61E43257CA4507F8620B136 /* LegacySigner.swift in Sources */,
 				1194FDFC16C03EBA2B6D6C5D /* NetworkClient.swift in Sources */,
 				CE0B5EB7A3A47BFCC11E1A69 /* Org_Xrpl_Rpc_V1_CurrencyAmount+XRPCurrency.swift in Sources */,
-<<<<<<< HEAD
 				FAA62FA984A0BF589582594C /* Org_Xrpl_Rpc_V1_IssuedCurrencyAmount+XRPIssuedCurrency.swift in Sources */,
-				03480491EADD405E6B8C11D4 /* Org_Xrpl_Rpc_V1_Transaction.Path+XRPPath.swift in Sources */,
-				C264BB3862D510C3463322EF /* Org_Xrpl_Rpc_V1_Transaction.PathElement+XRPPathElement.swift in Sources */,
-=======
 				C74D038F9992E0DAF16987CD /* Org_Xrpl_Rpc_V1_Payment.Path+XRPPath.swift in Sources */,
 				CFA754A7DDEE195A70A7B0A6 /* Org_Xrpl_Rpc_V1_Payment.PathElement+XRPPathElement.swift in Sources */,
->>>>>>> c3e70b6d
 				6F01B174655CF9505B5BA44B /* RandomBytesUtil.swift in Sources */,
 				1798A4E2DBB6E68AEA98FD77 /* RawTransactionStatus.swift in Sources */,
 				2AC840E88FB8A6ACF88F4351 /* ReliableSubmissionXpringClient.swift in Sources */,
@@ -1185,14 +1175,9 @@
 				9F51C743E99E04D4FC6EF60D /* LegacySigner.swift in Sources */,
 				FFDD4E05736F1A79B6DB680B /* NetworkClient.swift in Sources */,
 				51EFCD74236F6C338D771D0E /* Org_Xrpl_Rpc_V1_CurrencyAmount+XRPCurrency.swift in Sources */,
-<<<<<<< HEAD
 				BD8B1BE8D374BA4ADB846EDA /* Org_Xrpl_Rpc_V1_IssuedCurrencyAmount+XRPIssuedCurrency.swift in Sources */,
-				0E8A21BC16B338796A923729 /* Org_Xrpl_Rpc_V1_Transaction.Path+XRPPath.swift in Sources */,
-				4511F0DCA63569CE7C513E0F /* Org_Xrpl_Rpc_V1_Transaction.PathElement+XRPPathElement.swift in Sources */,
-=======
 				B4522CF4706CE3E6DEBC7C24 /* Org_Xrpl_Rpc_V1_Payment.Path+XRPPath.swift in Sources */,
 				4C14ED2D1EA86A61774DA401 /* Org_Xrpl_Rpc_V1_Payment.PathElement+XRPPathElement.swift in Sources */,
->>>>>>> c3e70b6d
 				4358ECC24A624D8C4C3F9CF4 /* RandomBytesUtil.swift in Sources */,
 				049A8B04FCBF15D1DACC01EF /* RawTransactionStatus.swift in Sources */,
 				179ECB919EF25B89D2B36F34 /* ReliableSubmissionXpringClient.swift in Sources */,
