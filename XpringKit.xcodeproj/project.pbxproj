// !$*UTF8*$!
{
	archiveVersion = 1;
	classes = {
	};
	objectVersion = 51;
	objects = {

/* Begin PBXBuildFile section */
		004CE447B535A5DDAAC7881D /* JavaScriptWalletFactory.swift in Sources */ = {isa = PBXBuildFile; fileRef = 6411247733F228E6454489A5 /* JavaScriptWalletFactory.swift */; };
		010B3FEA5137EF8A500D236F /* DefaultXpringClient.swift in Sources */ = {isa = PBXBuildFile; fileRef = 1DD3840185E5F1F74EC56D27 /* DefaultXpringClient.swift */; };
		02CE1498689341A9825BFA82 /* Rpc_V1_GetTxResponse+Test.swift in Sources */ = {isa = PBXBuildFile; fileRef = BB202B1B98F82FC7EEDA70F8 /* Rpc_V1_GetTxResponse+Test.swift */; };
		049A8B04FCBF15D1DACC01EF /* RawTransactionStatus.swift in Sources */ = {isa = PBXBuildFile; fileRef = 681E4DB6D35C3037EC14870E /* RawTransactionStatus.swift */; };
		051354CA3A57DCBB68B902AB /* account_service.grpc.swift in Sources */ = {isa = PBXBuildFile; fileRef = B5E48BD016CB48D6DD24AEE0 /* account_service.grpc.swift */; };
		05229CA94613427E8D294518 /* transaction_status.legacy.pb.swift in Sources */ = {isa = PBXBuildFile; fileRef = D5F2426ACCAAFCDCD55A2685 /* transaction_status.legacy.pb.swift */; };
		059F562CF807FA5B00FA580F /* xrp_ledger.grpc.swift in Sources */ = {isa = PBXBuildFile; fileRef = ED0380ECB6E23C33447CF265 /* xrp_ledger.grpc.swift */; };
		0602DA1A6B22958B5904798D /* get_account_transaction_history.pb.swift in Sources */ = {isa = PBXBuildFile; fileRef = E85815B3B03246C42E865479 /* get_account_transaction_history.pb.swift */; };
		0655C7EA964E676D13468DF3 /* xrp_ledger.legacy.grpc.swift in Sources */ = {isa = PBXBuildFile; fileRef = DA22AF185568EC2CBD41603E /* xrp_ledger.legacy.grpc.swift */; };
		06BCAB4CE4F04C784F71BED0 /* account.pb.swift in Sources */ = {isa = PBXBuildFile; fileRef = 6D3804EA0121091C1FCCC85B /* account.pb.swift */; };
		0884B145F6EA3DFA747966D2 /* SwiftProtobuf.framework in Embed Frameworks */ = {isa = PBXBuildFile; fileRef = 6D4D56F206D17777FA6E54E1 /* SwiftProtobuf.framework */; settings = {ATTRIBUTES = (CodeSignOnCopy, RemoveHeadersOnCopy, ); }; };
		08BCA7C8AFC6517002842D6D /* Io_Xpring_LedgerSequence+Test.swift in Sources */ = {isa = PBXBuildFile; fileRef = F4173B56C80F713D55309456 /* Io_Xpring_LedgerSequence+Test.swift */; };
		0911ACB7075E91476780E084 /* ByteArray+Hex.swift in Sources */ = {isa = PBXBuildFile; fileRef = 0DD77F8CDC039E5870305B91 /* ByteArray+Hex.swift */; };
		0966D410DA2D6C95EF288868 /* Io_Xpring_SubmitSignedTransactionResponse+Test.swift in Sources */ = {isa = PBXBuildFile; fileRef = E06EF73CB7CBAB885737755A /* Io_Xpring_SubmitSignedTransactionResponse+Test.swift */; };
		0BAF3F209B7C93909B65CC4E /* create_account_request.pb.swift in Sources */ = {isa = PBXBuildFile; fileRef = 2FDC964771E566F679F8D697 /* create_account_request.pb.swift */; };
		0D8A91786ED65774DA0D64CD /* Rpc_V1_GetTxResponse+Test.swift in Sources */ = {isa = PBXBuildFile; fileRef = BB202B1B98F82FC7EEDA70F8 /* Rpc_V1_GetTxResponse+Test.swift */; };
		0D92E47B9DAF9D604D8470B0 /* currency.legacy.pb.swift in Sources */ = {isa = PBXBuildFile; fileRef = 433634E362F59C8D8BFC47A2 /* currency.legacy.pb.swift */; };
		0F49532FCD38B077540E4627 /* SignerTests.swift in Sources */ = {isa = PBXBuildFile; fileRef = 7B9235E33F4B53ED0FD35D50 /* SignerTests.swift */; };
		0F99E3E25A522DDACD80D358 /* xrp_ledger.grpc.swift in Sources */ = {isa = PBXBuildFile; fileRef = ED0380ECB6E23C33447CF265 /* xrp_ledger.grpc.swift */; };
		1053167CEB5E37D821825F29 /* Address+Test.swift in Sources */ = {isa = PBXBuildFile; fileRef = B26D12954276D34124999E61 /* Address+Test.swift */; };
		1194FDFC16C03EBA2B6D6C5D /* NetworkClient.swift in Sources */ = {isa = PBXBuildFile; fileRef = 6B4505055EADFAE26992AF3B /* NetworkClient.swift */; };
		12ADBDAD47E9B75D1515567D /* XpringClientDecorator.swift in Sources */ = {isa = PBXBuildFile; fileRef = C99FAC0ED11211324DFCD4BD /* XpringClientDecorator.swift */; };
		152CC36F6D274C30EF268E65 /* Rpc_V1_GetAccountInfoResponse+Test.swift in Sources */ = {isa = PBXBuildFile; fileRef = FFC6675AEE9797F5ACD3FCEA /* Rpc_V1_GetAccountInfoResponse+Test.swift */; };
		1762612E093C2CE2658EF529 /* XpringKit.framework in Embed Frameworks */ = {isa = PBXBuildFile; fileRef = 1EA17318980B00CB10EAF3D4 /* XpringKit.framework */; settings = {ATTRIBUTES = (CodeSignOnCopy, RemoveHeadersOnCopy, ); }; };
		1798A4E2DBB6E68AEA98FD77 /* RawTransactionStatus.swift in Sources */ = {isa = PBXBuildFile; fileRef = 681E4DB6D35C3037EC14870E /* RawTransactionStatus.swift */; };
		179ECB919EF25B89D2B36F34 /* ReliableSubmissionXpringClient.swift in Sources */ = {isa = PBXBuildFile; fileRef = 175AAD5AEF79820FF7FCCE80 /* ReliableSubmissionXpringClient.swift */; };
		184FE8E7E581A3AAD65B1D0D /* LegacyFakeNetworkClient.swift in Sources */ = {isa = PBXBuildFile; fileRef = 732BE8DD2F6343752E813780 /* LegacyFakeNetworkClient.swift */; };
		188FACFFE2C91FC8C63141CC /* Hex+ByteArrayTest.swift in Sources */ = {isa = PBXBuildFile; fileRef = D300276FE254845F4B571FFE /* Hex+ByteArrayTest.swift */; };
		1995DE5C8101869990483423 /* Rpc_V1_GetAccountInfoResponse+Test.swift in Sources */ = {isa = PBXBuildFile; fileRef = FFC6675AEE9797F5ACD3FCEA /* Rpc_V1_GetAccountInfoResponse+Test.swift */; };
		1A247DABC8E1862F4657C0D4 /* Hex+ByteArray.swift in Sources */ = {isa = PBXBuildFile; fileRef = 59A5E636868E66D9F1B3C047 /* Hex+ByteArray.swift */; };
		1A9E915DCB050311BAFC56B1 /* submit_signed_transaction_request.legacy.pb.swift in Sources */ = {isa = PBXBuildFile; fileRef = 0002C43479D0E7853BB1C8F5 /* submit_signed_transaction_request.legacy.pb.swift */; };
		1FA6ADEC2CAFD735AA5D1D4D /* get_transaction.pb.swift in Sources */ = {isa = PBXBuildFile; fileRef = E515153695FF610FFBA0D04D /* get_transaction.pb.swift */; };
		203845E470989D16A042A55C /* Hex.swift in Sources */ = {isa = PBXBuildFile; fileRef = FCD54D1CD3F440E73218FF8B /* Hex.swift */; };
		205CE177E9CE35786EFD462D /* Address.swift in Sources */ = {isa = PBXBuildFile; fileRef = 8561A4CDC03D07B17AAB8924 /* Address.swift */; };
		205EA5A430DFABF45C2A221F /* SwiftGRPC.framework in Frameworks */ = {isa = PBXBuildFile; fileRef = 58A74192BD297BC4E78F9B95 /* SwiftGRPC.framework */; };
		20F95394AC4AEB303775EDF5 /* Io_Xpring_TransactionStatus+Test.swift in Sources */ = {isa = PBXBuildFile; fileRef = 7CA322AED644086EF04AFD52 /* Io_Xpring_TransactionStatus+Test.swift */; };
		21BE117BA8C40CE2934C9D21 /* Wallet+Test.swift in Sources */ = {isa = PBXBuildFile; fileRef = 9CFB488E4272B8CB54F11F4A /* Wallet+Test.swift */; };
		2515B29D51BF5EFBE2AF8F2A /* get_account_info_request.legacy.pb.swift in Sources */ = {isa = PBXBuildFile; fileRef = D9C5CA44937831B6D4D6C2A4 /* get_account_info_request.legacy.pb.swift */; };
		274A691AA35347CB2F09E92F /* Rpc_V1_XRPLedgerAPIServiceServiceClient+NetworkClient.swift in Sources */ = {isa = PBXBuildFile; fileRef = EE0D72F217D9F818E4980FCF /* Rpc_V1_XRPLedgerAPIServiceServiceClient+NetworkClient.swift */; };
		28430C7E1BD753FC9BEE2746 /* XRPJavaScriptLoader.swift in Sources */ = {isa = PBXBuildFile; fileRef = 265F737D13784A1A6341E3E4 /* XRPJavaScriptLoader.swift */; };
		2937D1C3D21F8885935457BE /* submit_signed_transaction_response.legacy.pb.swift in Sources */ = {isa = PBXBuildFile; fileRef = 6FA52B4D0F398FE9FB0E352F /* submit_signed_transaction_response.legacy.pb.swift */; };
		2978A5F9E3F8AF7049C6459E /* ReliableSubmissionXpringClientTest.swift in Sources */ = {isa = PBXBuildFile; fileRef = AEFA016E351D30D824FF119A /* ReliableSubmissionXpringClientTest.swift */; };
		2A4CEA26140CCD9229D79104 /* xrp_ledger.pb.swift in Sources */ = {isa = PBXBuildFile; fileRef = 9B065F20F6A6596A26A23B5A /* xrp_ledger.pb.swift */; };
		2AC840E88FB8A6ACF88F4351 /* ReliableSubmissionXpringClient.swift in Sources */ = {isa = PBXBuildFile; fileRef = 175AAD5AEF79820FF7FCCE80 /* ReliableSubmissionXpringClient.swift */; };
		2D9D7BFF942A6DB46A9E602D /* XpringKit.framework in Embed Frameworks */ = {isa = PBXBuildFile; fileRef = 2A961F46C813F5BA0254F222 /* XpringKit.framework */; settings = {ATTRIBUTES = (CodeSignOnCopy, RemoveHeadersOnCopy, ); }; };
		2DACDED9956C193F4E57806A /* String+Test.swift in Sources */ = {isa = PBXBuildFile; fileRef = 096DCE8B638AB78F01A04D86 /* String+Test.swift */; };
		2DFB7C1BCA54ED07FCEE083A /* WalletGenerationResult.swift in Sources */ = {isa = PBXBuildFile; fileRef = ADD0BDE0881A1C6DDE6D939A /* WalletGenerationResult.swift */; };
		2E6AF66659EAE38E69291CB2 /* submit.pb.swift in Sources */ = {isa = PBXBuildFile; fileRef = E059D3135F671B48CB5B6F06 /* submit.pb.swift */; };
		2E74A8B58BC16DD3EBD77AE3 /* Wallet.swift in Sources */ = {isa = PBXBuildFile; fileRef = CFA89B2B4CE85050623E1F1A /* Wallet.swift */; };
		2EC6061E51425BF5233A7054 /* Rpc_V1_GetFeeResponse+Test.swift in Sources */ = {isa = PBXBuildFile; fileRef = D49BEDEBD975148433762FC5 /* Rpc_V1_GetFeeResponse+Test.swift */; };
		2F12E3AD0806FE502AA10EB4 /* submit_signed_transaction_request.legacy.pb.swift in Sources */ = {isa = PBXBuildFile; fileRef = 0002C43479D0E7853BB1C8F5 /* submit_signed_transaction_request.legacy.pb.swift */; };
		3290ACBFC35352A9E8A83C27 /* Signer.swift in Sources */ = {isa = PBXBuildFile; fileRef = C987E39201D5B0AA9E73428E /* Signer.swift */; };
		33DC66EC1A0EF286D0C8C099 /* get_fee_request.legacy.pb.swift in Sources */ = {isa = PBXBuildFile; fileRef = F165451C299B5F03743452F3 /* get_fee_request.legacy.pb.swift */; };
		360692E23671949068769D0C /* SwiftProtobuf.framework in Frameworks */ = {isa = PBXBuildFile; fileRef = 6D4D56F206D17777FA6E54E1 /* SwiftProtobuf.framework */; };
		376D7AD384530628CC2CC2F1 /* JavaScriptSerializer.swift in Sources */ = {isa = PBXBuildFile; fileRef = CC429E0E63319A1BE3AE8240 /* JavaScriptSerializer.swift */; };
		3ABD03222520BCE454F74B67 /* account_service.grpc.swift in Sources */ = {isa = PBXBuildFile; fileRef = B5E48BD016CB48D6DD24AEE0 /* account_service.grpc.swift */; };
		3CC5E10BF91A96C10F1AD993 /* LegacyNetworkClient.swift in Sources */ = {isa = PBXBuildFile; fileRef = 918A8D9C713789CDBC875C73 /* LegacyNetworkClient.swift */; };
		3D4A18347D759318BED66099 /* DefaultXpringClient.swift in Sources */ = {isa = PBXBuildFile; fileRef = 1DD3840185E5F1F74EC56D27 /* DefaultXpringClient.swift */; };
		3D64D171483F28464E621B42 /* Wallet.swift in Sources */ = {isa = PBXBuildFile; fileRef = CFA89B2B4CE85050623E1F1A /* Wallet.swift */; };
		3DF17BB5EB19DD9FC1910B47 /* Hex+ByteArrayTest.swift in Sources */ = {isa = PBXBuildFile; fileRef = D300276FE254845F4B571FFE /* Hex+ByteArrayTest.swift */; };
		3F223B7DEE83EE74E5B7ED7F /* Rpc_V1_XRPLedgerAPIServiceServiceClient+NetworkClient.swift in Sources */ = {isa = PBXBuildFile; fileRef = EE0D72F217D9F818E4980FCF /* Rpc_V1_XRPLedgerAPIServiceServiceClient+NetworkClient.swift */; };
		3F30AAD98A595AEB8402D5A1 /* XpringClient.swift in Sources */ = {isa = PBXBuildFile; fileRef = F39CB9BAD86A33B832774635 /* XpringClient.swift */; };
		3F729F19C5CECB8B8B412A90 /* SwiftGRPC.framework in Embed Frameworks */ = {isa = PBXBuildFile; fileRef = B776589D95D938D60AB4917C /* SwiftGRPC.framework */; settings = {ATTRIBUTES = (CodeSignOnCopy, RemoveHeadersOnCopy, ); }; };
		3FFAEF53DBD5E5C2FD3CCAA3 /* signed_transaction.legacy.pb.swift in Sources */ = {isa = PBXBuildFile; fileRef = 2077CD52EA7F0DDF3E43D6C6 /* signed_transaction.legacy.pb.swift */; };
		40156D93772298F5C8DFB1FF /* FakeNetworkClient+Test.swift in Sources */ = {isa = PBXBuildFile; fileRef = 0EAE29A6751A2516A04A4A8D /* FakeNetworkClient+Test.swift */; };
		4060097AAC967721CFA653BB /* TransactionHash.swift in Sources */ = {isa = PBXBuildFile; fileRef = FB2C2BF0895DEDD1C9AB5D2D /* TransactionHash.swift */; };
		418FA404281A1EB7FC192194 /* JavaScriptUtils.swift in Sources */ = {isa = PBXBuildFile; fileRef = F5E0C0E9FDF3E68693B2C4B9 /* JavaScriptUtils.swift */; };
		4358ECC24A624D8C4C3F9CF4 /* RandomBytesUtil.swift in Sources */ = {isa = PBXBuildFile; fileRef = 6652A59C1C60CE0A44DB808D /* RandomBytesUtil.swift */; };
		46DDF9167C9203B7ABED7591 /* account_service.pb.swift in Sources */ = {isa = PBXBuildFile; fileRef = 09308780C1F6342570A27026 /* account_service.pb.swift */; };
		46EEF102881ECA8CF0604AE1 /* Rpc_V1_SubmitTransactionResponse+Test.swift in Sources */ = {isa = PBXBuildFile; fileRef = B61B431DE83786EBAAF1D416 /* Rpc_V1_SubmitTransactionResponse+Test.swift */; };
		4715CEF01259CFDDFBD12CC1 /* Io_Xpring_SubmitSignedTransactionResponse+Test.swift in Sources */ = {isa = PBXBuildFile; fileRef = E06EF73CB7CBAB885737755A /* Io_Xpring_SubmitSignedTransactionResponse+Test.swift */; };
		47D06DA37778837B0E6A9AA1 /* LegacySignerTest.swift in Sources */ = {isa = PBXBuildFile; fileRef = 5185CEF2E95BDC5E9820921B /* LegacySignerTest.swift */; };
		48113CAF3E46ED0ED426D1D0 /* TransactionHash+Test.swift in Sources */ = {isa = PBXBuildFile; fileRef = 76F383DDDD9638F0BDC8C016 /* TransactionHash+Test.swift */; };
		48662544C50C4A74F0245ADE /* Io_Xpring_LedgerSequence+Test.swift in Sources */ = {isa = PBXBuildFile; fileRef = F4173B56C80F713D55309456 /* Io_Xpring_LedgerSequence+Test.swift */; };
		4D3C5842323ECDB92DAD078B /* index.js in Resources */ = {isa = PBXBuildFile; fileRef = 8D7CE69F01BAB5B027753EB1 /* index.js */; };
		4F0AB9DB3C30595B4C63D44C /* JSContext+XpringKit.swift in Sources */ = {isa = PBXBuildFile; fileRef = B600C3E787BA972AEE3194BF /* JSContext+XpringKit.swift */; };
		50CE17DE01D2B8273803713E /* get_account_request.pb.swift in Sources */ = {isa = PBXBuildFile; fileRef = 7A5B390729966A369957AD56 /* get_account_request.pb.swift */; };
		519DC8AE271069963A36A4B4 /* xrp_ledger.legacy.pb.swift in Sources */ = {isa = PBXBuildFile; fileRef = B4386C5D599B4959B89A81E5 /* xrp_ledger.legacy.pb.swift */; };
		52FEEA10075B52FD7F425E46 /* XRPJavaScriptLoader.swift in Sources */ = {isa = PBXBuildFile; fileRef = 265F737D13784A1A6341E3E4 /* XRPJavaScriptLoader.swift */; };
		53F6E7339DD67EA3A6F65953 /* get_transaction_status_request.legacy.pb.swift in Sources */ = {isa = PBXBuildFile; fileRef = 949D6FA55B17F1CF9C79628F /* get_transaction_status_request.legacy.pb.swift */; };
		559ED2AB9EF5FD27838AA624 /* FakeNetworkClient.swift in Sources */ = {isa = PBXBuildFile; fileRef = 7ACE19B61522015207CC5FB4 /* FakeNetworkClient.swift */; };
		55CC48E792FEE0B1E2785A43 /* transaction.pb.swift in Sources */ = {isa = PBXBuildFile; fileRef = 458D19126E809E9EE9F0522E /* transaction.pb.swift */; };
		567AA63408E8F1A026494AAF /* XpringKitTestError.swift in Sources */ = {isa = PBXBuildFile; fileRef = 8113A7B1A4F26A434C63CDF8 /* XpringKitTestError.swift */; };
		574A277447AA41AF2AD7261F /* SwiftProtobuf.framework in Embed Frameworks */ = {isa = PBXBuildFile; fileRef = 1E488ABD93CCADA4769887E2 /* SwiftProtobuf.framework */; settings = {ATTRIBUTES = (CodeSignOnCopy, RemoveHeadersOnCopy, ); }; };
		57942F616CED2F1FBBFB3F0E /* ilp_over_http_service.pb.swift in Sources */ = {isa = PBXBuildFile; fileRef = 87B1D134D50D3D92485C0A63 /* ilp_over_http_service.pb.swift */; };
		57C790A9F7337BE05048955A /* JavaScriptSerializer.swift in Sources */ = {isa = PBXBuildFile; fileRef = CC429E0E63319A1BE3AE8240 /* JavaScriptSerializer.swift */; };
		588081EE271A37F189B7530C /* submit_signed_transaction_response.legacy.pb.swift in Sources */ = {isa = PBXBuildFile; fileRef = 6FA52B4D0F398FE9FB0E352F /* submit_signed_transaction_response.legacy.pb.swift */; };
		5A89E6357D16B50EA9F04548 /* Org_Xrpl_Rpc_V1_GetAccountTransactionHistoryResponse+Test.swift in Sources */ = {isa = PBXBuildFile; fileRef = 9903F8C2AAC8B3CF5AB634DB /* Org_Xrpl_Rpc_V1_GetAccountTransactionHistoryResponse+Test.swift */; };
		5B2931FD0FA9B76E09BA277F /* SignerTests.swift in Sources */ = {isa = PBXBuildFile; fileRef = 7B9235E33F4B53ED0FD35D50 /* SignerTests.swift */; };
		5C65D51CE6406BD4D1373602 /* ledger.pb.swift in Sources */ = {isa = PBXBuildFile; fileRef = 94A7D6FA0E6E35F65229E5A1 /* ledger.pb.swift */; };
		5DD0CF7ED7032C6DD176EC72 /* JavaScriptWalletGenerationResult.swift in Sources */ = {isa = PBXBuildFile; fileRef = 875501A3CB68BA56309F3BDF /* JavaScriptWalletGenerationResult.swift */; };
		5F304B8D60D4DF9B67877135 /* get_account_info_request.legacy.pb.swift in Sources */ = {isa = PBXBuildFile; fileRef = D9C5CA44937831B6D4D6C2A4 /* get_account_info_request.legacy.pb.swift */; };
		60458AFF3A05D04518AF512C /* send_payment_response.pb.swift in Sources */ = {isa = PBXBuildFile; fileRef = E5F91B57A9F948372BC35757 /* send_payment_response.pb.swift */; };
		618C09B0D13C534942701C55 /* account_service.pb.swift in Sources */ = {isa = PBXBuildFile; fileRef = 09308780C1F6342570A27026 /* account_service.pb.swift */; };
		621744E2E364A500F471DC48 /* submit.pb.swift in Sources */ = {isa = PBXBuildFile; fileRef = E059D3135F671B48CB5B6F06 /* submit.pb.swift */; };
		6265EAADF0F49368066041F0 /* balance_service.pb.swift in Sources */ = {isa = PBXBuildFile; fileRef = BE280E235DBA00D9A9DEF7D9 /* balance_service.pb.swift */; };
		6653C323B87A0C403B5606DB /* get_transaction_status_request.legacy.pb.swift in Sources */ = {isa = PBXBuildFile; fileRef = 949D6FA55B17F1CF9C79628F /* get_transaction_status_request.legacy.pb.swift */; };
		67839529F78EEAD34E9C3219 /* transaction.pb.swift in Sources */ = {isa = PBXBuildFile; fileRef = 458D19126E809E9EE9F0522E /* transaction.pb.swift */; };
		6933342C51E08FAFA80E5244 /* Signer.swift in Sources */ = {isa = PBXBuildFile; fileRef = C987E39201D5B0AA9E73428E /* Signer.swift */; };
		6A7BA44E08E21670FF0AB84C /* ledger_sequence.legacy.pb.swift in Sources */ = {isa = PBXBuildFile; fileRef = 73821CD37E7723908344FCC6 /* ledger_sequence.legacy.pb.swift */; };
		6B85D18D3F38F8968EF41032 /* IntegrationTests.swift in Sources */ = {isa = PBXBuildFile; fileRef = B42C1A6AD7B7AC4F5483751E /* IntegrationTests.swift */; };
		6C88CDB36D684C77818121E8 /* String+Test.swift in Sources */ = {isa = PBXBuildFile; fileRef = 096DCE8B638AB78F01A04D86 /* String+Test.swift */; };
		6D2F8569A6B7067F8E8C8C23 /* LegacyDefaultXpringClientTest.swift in Sources */ = {isa = PBXBuildFile; fileRef = 0B79DC734C8FDF8358DA1FEB /* LegacyDefaultXpringClientTest.swift */; };
		6F01B174655CF9505B5BA44B /* RandomBytesUtil.swift in Sources */ = {isa = PBXBuildFile; fileRef = 6652A59C1C60CE0A44DB808D /* RandomBytesUtil.swift */; };
		6F45F21D33BD43E34E12D927 /* ledger_objects.pb.swift in Sources */ = {isa = PBXBuildFile; fileRef = 38E3010CCE4C84FC5266A393 /* ledger_objects.pb.swift */; };
		70B59C3215BC7AB1750987CE /* get_fee_request.legacy.pb.swift in Sources */ = {isa = PBXBuildFile; fileRef = F165451C299B5F03743452F3 /* get_fee_request.legacy.pb.swift */; };
		712A85D43E83845BBC6C1FA6 /* WalletTest.swift in Sources */ = {isa = PBXBuildFile; fileRef = D05F8765E9BE754C41FCEB39 /* WalletTest.swift */; };
		7210FB6A92F5DB55ABBFFAEB /* JavaScriptUtils.swift in Sources */ = {isa = PBXBuildFile; fileRef = F5E0C0E9FDF3E68693B2C4B9 /* JavaScriptUtils.swift */; };
		73A88C53338897780B4F4D15 /* send_payment_response.pb.swift in Sources */ = {isa = PBXBuildFile; fileRef = E5F91B57A9F948372BC35757 /* send_payment_response.pb.swift */; };
		75716AFBE3E81C8358C9D457 /* JSContext+XpringKit.swift in Sources */ = {isa = PBXBuildFile; fileRef = B600C3E787BA972AEE3194BF /* JSContext+XpringKit.swift */; };
		7633E1E52966EB764CB50C0F /* get_balance_request.pb.swift in Sources */ = {isa = PBXBuildFile; fileRef = 0612C58C0F58C0667668FE96 /* get_balance_request.pb.swift */; };
		79346DEC7AE431ACDBFAAA76 /* transaction_status.legacy.pb.swift in Sources */ = {isa = PBXBuildFile; fileRef = D5F2426ACCAAFCDCD55A2685 /* transaction_status.legacy.pb.swift */; };
		79415A03BDDA31881344FB83 /* XpringKitTestError.swift in Sources */ = {isa = PBXBuildFile; fileRef = 8113A7B1A4F26A434C63CDF8 /* XpringKitTestError.swift */; };
		795B3CB263354886D46FE4ED /* xrp_ledger.legacy.pb.swift in Sources */ = {isa = PBXBuildFile; fileRef = B4386C5D599B4959B89A81E5 /* xrp_ledger.legacy.pb.swift */; };
		79E5CD5801E17AF3EE5D5BAB /* get_account_info.pb.swift in Sources */ = {isa = PBXBuildFile; fileRef = FD16110E3EC0ED021D70816F /* get_account_info.pb.swift */; };
		79FD2BD66600BDE782DE7C0A /* TransactionHash.swift in Sources */ = {isa = PBXBuildFile; fileRef = FB2C2BF0895DEDD1C9AB5D2D /* TransactionHash.swift */; };
		7B4DACB74AC645F871515879 /* UtilsTest.swift in Sources */ = {isa = PBXBuildFile; fileRef = C1D0F50AF49F103E1E0B3D50 /* UtilsTest.swift */; };
		7B54EC43CDEB457E0A065ED2 /* IntegrationTests.swift in Sources */ = {isa = PBXBuildFile; fileRef = B42C1A6AD7B7AC4F5483751E /* IntegrationTests.swift */; };
		7B9ADCFF14AF87E6751F8E46 /* Address+Test.swift in Sources */ = {isa = PBXBuildFile; fileRef = B26D12954276D34124999E61 /* Address+Test.swift */; };
		7E618A081F8A5090CFAA70EE /* Io_Xpring_TransactionStatus+Test.swift in Sources */ = {isa = PBXBuildFile; fileRef = 7CA322AED644086EF04AFD52 /* Io_Xpring_TransactionStatus+Test.swift */; };
		7F29A55A5EE4CB4A41C73E2B /* TransactionStatus.swift in Sources */ = {isa = PBXBuildFile; fileRef = CBB02CC192CD7AE7E3218E98 /* TransactionStatus.swift */; };
		7FC50C37A67CE21E363753CD /* ReliableSubmissionXpringClientTest.swift in Sources */ = {isa = PBXBuildFile; fileRef = AEFA016E351D30D824FF119A /* ReliableSubmissionXpringClientTest.swift */; };
		805034C91E638A1A3185908A /* LegacyFakeNetworkClient+Test.swift in Sources */ = {isa = PBXBuildFile; fileRef = 522FB48532E17C62F5D90BA5 /* LegacyFakeNetworkClient+Test.swift */; };
		81696621C0B84D6070610A93 /* SwiftProtobuf.framework in Frameworks */ = {isa = PBXBuildFile; fileRef = 1E488ABD93CCADA4769887E2 /* SwiftProtobuf.framework */; };
		81C5E3886C4126C4CF497F8B /* ByteArray+Hex.swift in Sources */ = {isa = PBXBuildFile; fileRef = 0DD77F8CDC039E5870305B91 /* ByteArray+Hex.swift */; };
		8287E94AB8CE8C75B1B3C1B2 /* TransactionArray+Test.swift in Sources */ = {isa = PBXBuildFile; fileRef = 4B23D7C5E469B8734CBD03F2 /* TransactionArray+Test.swift */; };
		82D31D4D767CDE8DA1D4C71A /* common.pb.swift in Sources */ = {isa = PBXBuildFile; fileRef = 58A457DEFD87D5FF4A7B6282 /* common.pb.swift */; };
		862D5FCA714E1ABB87AF54CF /* amount.pb.swift in Sources */ = {isa = PBXBuildFile; fileRef = 779FFD5A983DED90B4D0D534 /* amount.pb.swift */; };
		863DEEBC8E94EDDD09DE80D9 /* Io_Xpring_Fee+Test.swift in Sources */ = {isa = PBXBuildFile; fileRef = AED8A03E4EEC4791525CA44F /* Io_Xpring_Fee+Test.swift */; };
		86B2A810A7784BDA97A5A4DC /* send_payment_request.pb.swift in Sources */ = {isa = PBXBuildFile; fileRef = 56B46264F4BC24B7608F5E9A /* send_payment_request.pb.swift */; };
		8848947D5A23B459EBBD1C2E /* JavaScriptWalletFactory.swift in Sources */ = {isa = PBXBuildFile; fileRef = 6411247733F228E6454489A5 /* JavaScriptWalletFactory.swift */; };
		8945810DE27DF575C5578692 /* send_payment_request.pb.swift in Sources */ = {isa = PBXBuildFile; fileRef = 56B46264F4BC24B7608F5E9A /* send_payment_request.pb.swift */; };
		8B7EC090F90B1953D7B72EF1 /* JSValue+Io_Xpring_SignedTransaction.swift in Sources */ = {isa = PBXBuildFile; fileRef = EB8BF9E06D061BFF85455A2D /* JSValue+Io_Xpring_SignedTransaction.swift */; };
		8C9A3E18C2DFB448FF3BC2DC /* fee.legacy.pb.swift in Sources */ = {isa = PBXBuildFile; fileRef = CA80DCAD6A34B7C64853ED8C /* fee.legacy.pb.swift */; };
		8D12BD51DEC1CDE10E7BEE66 /* XpringClient.swift in Sources */ = {isa = PBXBuildFile; fileRef = F39CB9BAD86A33B832774635 /* XpringClient.swift */; };
		8EF76AEA7B16B18D205E34FA /* account.pb.swift in Sources */ = {isa = PBXBuildFile; fileRef = 6D3804EA0121091C1FCCC85B /* account.pb.swift */; };
		8FC35678AE62B871ABB68F4F /* JSValue+JavaScriptWallet.swift in Sources */ = {isa = PBXBuildFile; fileRef = 21A8DF813EA75BD18BE4F7E7 /* JSValue+JavaScriptWallet.swift */; };
		90CFBB6D040734C7937C74FD /* meta.pb.swift in Sources */ = {isa = PBXBuildFile; fileRef = CEC2C1535EBC88D0FC618B06 /* meta.pb.swift */; };
		9127C4332F4DF73BB7EF5987 /* get_fee.pb.swift in Sources */ = {isa = PBXBuildFile; fileRef = 1DABE3373854FD82FDED6129 /* get_fee.pb.swift */; };
		91A1DB1B972590E2971CB1B2 /* Transaction.swift in Sources */ = {isa = PBXBuildFile; fileRef = E4F57035E24B9394900ACF06 /* Transaction.swift */; };
		922500B0A30F7989C1033922 /* UInt64+Test.swift in Sources */ = {isa = PBXBuildFile; fileRef = 0E322698021B0C74480748E2 /* UInt64+Test.swift */; };
		9428BC07A9964D37FBD49DA7 /* LegacyNetworkClient.swift in Sources */ = {isa = PBXBuildFile; fileRef = 918A8D9C713789CDBC875C73 /* LegacyNetworkClient.swift */; };
		952227251108B99C69F0EEBE /* TransactionStatus.swift in Sources */ = {isa = PBXBuildFile; fileRef = CBB02CC192CD7AE7E3218E98 /* TransactionStatus.swift */; };
		95E8FE50FEEB211CC05D4162 /* Io_Xpring_XRPLedgerAPIServiceClient+LegacyNetworkClient.swift in Sources */ = {isa = PBXBuildFile; fileRef = 2AF9D6918A981B4AFFE22968 /* Io_Xpring_XRPLedgerAPIServiceClient+LegacyNetworkClient.swift */; };
		972F45678C8E0EC9F65C8A50 /* index.js in Resources */ = {isa = PBXBuildFile; fileRef = 8D7CE69F01BAB5B027753EB1 /* index.js */; };
		994F54CDF879C378A7A2D35B /* Rpc_V1_SubmitTransactionResponse+Test.swift in Sources */ = {isa = PBXBuildFile; fileRef = B61B431DE83786EBAAF1D416 /* Rpc_V1_SubmitTransactionResponse+Test.swift */; };
		997BE1BE8B0757FDCC18E145 /* TransactionArray+Test.swift in Sources */ = {isa = PBXBuildFile; fileRef = 4B23D7C5E469B8734CBD03F2 /* TransactionArray+Test.swift */; };
		99C1C3D26CE29D9EBF964776 /* SwiftGRPC.framework in Frameworks */ = {isa = PBXBuildFile; fileRef = B776589D95D938D60AB4917C /* SwiftGRPC.framework */; };
<<<<<<< HEAD
		9A5F323076CA0D38FA5F1DC1 /* Transaction.swift in Sources */ = {isa = PBXBuildFile; fileRef = E4F57035E24B9394900ACF06 /* Transaction.swift */; };
=======
		9B5FB971EB6C7209055B5A31 /* RippledFlags.swift in Sources */ = {isa = PBXBuildFile; fileRef = 0B920E684C066A8E85125C98 /* RippledFlags.swift */; };
>>>>>>> 1baaab62
		9B79447614BE2E909D988BBC /* signed_transaction.legacy.pb.swift in Sources */ = {isa = PBXBuildFile; fileRef = 2077CD52EA7F0DDF3E43D6C6 /* signed_transaction.legacy.pb.swift */; };
		9C3D36DEFF2C175F0C7B81B9 /* account_info.legacy.pb.swift in Sources */ = {isa = PBXBuildFile; fileRef = C4A1BD1E71FF2924EEB254E4 /* account_info.legacy.pb.swift */; };
		9C4F498B7586CE1B089E587A /* Utils.swift in Sources */ = {isa = PBXBuildFile; fileRef = BC9FE3C197FEAD7C98B45EAC /* Utils.swift */; };
		9F51C743E99E04D4FC6EF60D /* LegacySigner.swift in Sources */ = {isa = PBXBuildFile; fileRef = 68F03A5FBEF34F4F59F6A489 /* LegacySigner.swift */; };
		9FB15ACE2C8C871C3265D5F8 /* get_transaction.pb.swift in Sources */ = {isa = PBXBuildFile; fileRef = E515153695FF610FFBA0D04D /* get_transaction.pb.swift */; };
		A00FCA10831CFB39C9070D30 /* ilp_over_http_service.grpc.swift in Sources */ = {isa = PBXBuildFile; fileRef = 61FDE3EE16D9D9F33E1208A9 /* ilp_over_http_service.grpc.swift */; };
		A073987ACFAEE9A49EDE321E /* LegacyDefaultXpringClient.swift in Sources */ = {isa = PBXBuildFile; fileRef = 9C3408A16393988DCD3648B8 /* LegacyDefaultXpringClient.swift */; };
		A09E00F6D02A7467F8F496E6 /* get_latest_validated_ledger_sequence_request.legacy.pb.swift in Sources */ = {isa = PBXBuildFile; fileRef = 5D149151FC4BDB6710400F26 /* get_latest_validated_ledger_sequence_request.legacy.pb.swift */; };
		A0F1F02130A238424F4D2D0C /* transaction.legacy.pb.swift in Sources */ = {isa = PBXBuildFile; fileRef = E3CFA7AC834E90F09184EA40 /* transaction.legacy.pb.swift */; };
		A2E0606267E284E43C0038A4 /* XpringClientDecorator.swift in Sources */ = {isa = PBXBuildFile; fileRef = C99FAC0ED11211324DFCD4BD /* XpringClientDecorator.swift */; };
		A61E43257CA4507F8620B136 /* LegacySigner.swift in Sources */ = {isa = PBXBuildFile; fileRef = 68F03A5FBEF34F4F59F6A489 /* LegacySigner.swift */; };
		A6F54469EDE978937427DC52 /* DefaultXpringClientTest.swift in Sources */ = {isa = PBXBuildFile; fileRef = FB8141A7936A12BB62F71D89 /* DefaultXpringClientTest.swift */; };
		A7FABE30C5A2336CDCBC5443 /* RippledFlags.swift in Sources */ = {isa = PBXBuildFile; fileRef = 0B920E684C066A8E85125C98 /* RippledFlags.swift */; };
		A85B294480C396FE29D485FB /* LegacyFakeNetworkClient.swift in Sources */ = {isa = PBXBuildFile; fileRef = 732BE8DD2F6343752E813780 /* LegacyFakeNetworkClient.swift */; };
		AAE07BFDB6A2E0E3598E1F21 /* Io_Xpring_AccountInfo+Test.swift in Sources */ = {isa = PBXBuildFile; fileRef = 63FF56FDC57281AB86816320 /* Io_Xpring_AccountInfo+Test.swift */; };
		AD0C9E75F6D4A2F5BA16C161 /* meta.pb.swift in Sources */ = {isa = PBXBuildFile; fileRef = CEC2C1535EBC88D0FC618B06 /* meta.pb.swift */; };
		AD92D934BB53C1859A37C4CD /* JavaScriptSigner.swift in Sources */ = {isa = PBXBuildFile; fileRef = 92DF0085EF32E1A8F9FC3FFF /* JavaScriptSigner.swift */; };
		AEA1DA055AC51BCCB1F31A11 /* JavaScriptWallet.swift in Sources */ = {isa = PBXBuildFile; fileRef = F8C5EEE32B50B1DA49AD37B9 /* JavaScriptWallet.swift */; };
		AEE77EF8E3BC82C7EDE6F34F /* create_account_request.pb.swift in Sources */ = {isa = PBXBuildFile; fileRef = 2FDC964771E566F679F8D697 /* create_account_request.pb.swift */; };
		AFEF3AADB223FFF8F224D484 /* get_account_transaction_history.pb.swift in Sources */ = {isa = PBXBuildFile; fileRef = E85815B3B03246C42E865479 /* get_account_transaction_history.pb.swift */; };
		B035CD11FE7B781272710EF4 /* xrp_amount.legacy.pb.swift in Sources */ = {isa = PBXBuildFile; fileRef = 6F6A3D567C5302610923CA60 /* xrp_amount.legacy.pb.swift */; };
		B1577504A1FF7925591143F3 /* xrp_amount.legacy.pb.swift in Sources */ = {isa = PBXBuildFile; fileRef = 6F6A3D567C5302610923CA60 /* xrp_amount.legacy.pb.swift */; };
		B453FC2D052EE1384450D631 /* LegacyFakeNetworkClient+Test.swift in Sources */ = {isa = PBXBuildFile; fileRef = 522FB48532E17C62F5D90BA5 /* LegacyFakeNetworkClient+Test.swift */; };
		B525EDC4B7BBAB3CF674891F /* FakeNetworkClient.swift in Sources */ = {isa = PBXBuildFile; fileRef = 7ACE19B61522015207CC5FB4 /* FakeNetworkClient.swift */; };
		B6DA6A273206BB34926696EF /* ledger.pb.swift in Sources */ = {isa = PBXBuildFile; fileRef = 94A7D6FA0E6E35F65229E5A1 /* ledger.pb.swift */; };
		BB7F2FBF9503319AD3D9120F /* SwiftGRPC.framework in Embed Frameworks */ = {isa = PBXBuildFile; fileRef = 58A74192BD297BC4E78F9B95 /* SwiftGRPC.framework */; settings = {ATTRIBUTES = (CodeSignOnCopy, RemoveHeadersOnCopy, ); }; };
		BEF208F007A9147A3422B5BC /* JavaScriptWallet.swift in Sources */ = {isa = PBXBuildFile; fileRef = F8C5EEE32B50B1DA49AD37B9 /* JavaScriptWallet.swift */; };
		BF897B8B254A8CDD77F8D291 /* LegacyDefaultXpringClientTest.swift in Sources */ = {isa = PBXBuildFile; fileRef = 0B79DC734C8FDF8358DA1FEB /* LegacyDefaultXpringClientTest.swift */; };
		BF905AA0088A475CF83F4757 /* get_latest_validated_ledger_sequence_request.legacy.pb.swift in Sources */ = {isa = PBXBuildFile; fileRef = 5D149151FC4BDB6710400F26 /* get_latest_validated_ledger_sequence_request.legacy.pb.swift */; };
		BFA35E2492BC62515CBADCDC /* balance_service.grpc.swift in Sources */ = {isa = PBXBuildFile; fileRef = FDC3523CFEE8C1121BFEFE49 /* balance_service.grpc.swift */; };
		BFE994A94E819B4ACB5DD083 /* XpringKit.framework in Frameworks */ = {isa = PBXBuildFile; fileRef = 2A961F46C813F5BA0254F222 /* XpringKit.framework */; };
		BFFDA1872E54D07EC0B6ED7F /* balance_service.pb.swift in Sources */ = {isa = PBXBuildFile; fileRef = BE280E235DBA00D9A9DEF7D9 /* balance_service.pb.swift */; };
		C032EDB4E8E59CB11090C31D /* Hex+ByteArray.swift in Sources */ = {isa = PBXBuildFile; fileRef = 59A5E636868E66D9F1B3C047 /* Hex+ByteArray.swift */; };
		C1119E71DBAA8D0A9CC9E275 /* JavaScriptWalletGenerationResult.swift in Sources */ = {isa = PBXBuildFile; fileRef = 875501A3CB68BA56309F3BDF /* JavaScriptWalletGenerationResult.swift */; };
		C14DA5929841BC8DDF1158E7 /* Wallet+Test.swift in Sources */ = {isa = PBXBuildFile; fileRef = 9CFB488E4272B8CB54F11F4A /* Wallet+Test.swift */; };
		C1B078004CF2D4F60FD9C8C5 /* ilp_over_http_service.pb.swift in Sources */ = {isa = PBXBuildFile; fileRef = 87B1D134D50D3D92485C0A63 /* ilp_over_http_service.pb.swift */; };
		C2BD95AE57AC93A0FAE53997 /* get_account_response.pb.swift in Sources */ = {isa = PBXBuildFile; fileRef = 4503FFB2656D5969279B5D1B /* get_account_response.pb.swift */; };
		C3CC76FEB906B8C1C3D366F2 /* Io_Xpring_XRPLedgerAPIServiceClient+LegacyNetworkClient.swift in Sources */ = {isa = PBXBuildFile; fileRef = 2AF9D6918A981B4AFFE22968 /* Io_Xpring_XRPLedgerAPIServiceClient+LegacyNetworkClient.swift */; };
		C556A563E8FC44E5D9C8F002 /* Io_Xpring_AccountInfo+Test.swift in Sources */ = {isa = PBXBuildFile; fileRef = 63FF56FDC57281AB86816320 /* Io_Xpring_AccountInfo+Test.swift */; };
		C82B45A902AE64E3005087EE /* get_balance_response.pb.swift in Sources */ = {isa = PBXBuildFile; fileRef = C437F6B8660BB13AA68CA03F /* get_balance_response.pb.swift */; };
		C96B86F7E67405016867D3EC /* Utils.swift in Sources */ = {isa = PBXBuildFile; fileRef = BC9FE3C197FEAD7C98B45EAC /* Utils.swift */; };
		C98FF2F03772F82A959C0DB1 /* currency.legacy.pb.swift in Sources */ = {isa = PBXBuildFile; fileRef = 433634E362F59C8D8BFC47A2 /* currency.legacy.pb.swift */; };
		C9940A24E6A4EFAE5EB60950 /* ilp_over_http_service.grpc.swift in Sources */ = {isa = PBXBuildFile; fileRef = 61FDE3EE16D9D9F33E1208A9 /* ilp_over_http_service.grpc.swift */; };
		CC58D2DB231F7D2F11E65C95 /* JSValue+Io_Xpring_SignedTransaction.swift in Sources */ = {isa = PBXBuildFile; fileRef = EB8BF9E06D061BFF85455A2D /* JSValue+Io_Xpring_SignedTransaction.swift */; };
		CCEEE286D4FB9E1014BFF316 /* fee.legacy.pb.swift in Sources */ = {isa = PBXBuildFile; fileRef = CA80DCAD6A34B7C64853ED8C /* fee.legacy.pb.swift */; };
		D02589F184F7383725213F68 /* get_balance_response.pb.swift in Sources */ = {isa = PBXBuildFile; fileRef = C437F6B8660BB13AA68CA03F /* get_balance_response.pb.swift */; };
		D2B01AD7F99B77C6B2D3419E /* get_fee.pb.swift in Sources */ = {isa = PBXBuildFile; fileRef = 1DABE3373854FD82FDED6129 /* get_fee.pb.swift */; };
		D58C2A36E92F8BE220AE2D5B /* common.pb.swift in Sources */ = {isa = PBXBuildFile; fileRef = 58A457DEFD87D5FF4A7B6282 /* common.pb.swift */; };
		D63E7B41C6C7C720CB0FE589 /* LegacyDefaultXpringClient.swift in Sources */ = {isa = PBXBuildFile; fileRef = 9C3408A16393988DCD3648B8 /* LegacyDefaultXpringClient.swift */; };
		D657F62289513455004921A9 /* create_account_response.pb.swift in Sources */ = {isa = PBXBuildFile; fileRef = 5F53959EA38E3A5DED7017BF /* create_account_response.pb.swift */; };
		D97EF32A5C1E38669590DF51 /* xrp_ledger.pb.swift in Sources */ = {isa = PBXBuildFile; fileRef = 9B065F20F6A6596A26A23B5A /* xrp_ledger.pb.swift */; };
		DB26AC6D896AF31860B1CCE8 /* WalletGenerationResult.swift in Sources */ = {isa = PBXBuildFile; fileRef = ADD0BDE0881A1C6DDE6D939A /* WalletGenerationResult.swift */; };
		DB45A08F8767F545846E8C8D /* transaction.legacy.pb.swift in Sources */ = {isa = PBXBuildFile; fileRef = E3CFA7AC834E90F09184EA40 /* transaction.legacy.pb.swift */; };
		DBF344E3EBAFC39311529A2E /* FakeXpringClient.swift in Sources */ = {isa = PBXBuildFile; fileRef = DBC3C1F97079E9102F5DEC2A /* FakeXpringClient.swift */; };
		DD41D205FFC3789DD24769F7 /* get_account_request.pb.swift in Sources */ = {isa = PBXBuildFile; fileRef = 7A5B390729966A369957AD56 /* get_account_request.pb.swift */; };
		DD90CADB4D43A1F02318D774 /* fiat_amount.legacy.pb.swift in Sources */ = {isa = PBXBuildFile; fileRef = 0C2EEE63969322742BF42695 /* fiat_amount.legacy.pb.swift */; };
		DE1F34DDB17330323B0E0E29 /* LegacyJavaScriptSigner.swift in Sources */ = {isa = PBXBuildFile; fileRef = 8EE7F3F2F1430E3C16BDB74F /* LegacyJavaScriptSigner.swift */; };
		DE7A2C413FE64B7BDB87CB4D /* Rpc_V1_GetFeeResponse+Test.swift in Sources */ = {isa = PBXBuildFile; fileRef = D49BEDEBD975148433762FC5 /* Rpc_V1_GetFeeResponse+Test.swift */; };
		DEA88B6FBDE9C4C63FBEC32F /* create_account_response.pb.swift in Sources */ = {isa = PBXBuildFile; fileRef = 5F53959EA38E3A5DED7017BF /* create_account_response.pb.swift */; };
		DEE8DF85774DB3B1E7207507 /* get_account_response.pb.swift in Sources */ = {isa = PBXBuildFile; fileRef = 4503FFB2656D5969279B5D1B /* get_account_response.pb.swift */; };
		DF27CE44403C5FA54D4BADCB /* Io_Xpring_Fee+Test.swift in Sources */ = {isa = PBXBuildFile; fileRef = AED8A03E4EEC4791525CA44F /* Io_Xpring_Fee+Test.swift */; };
		DF2A9BC219387399F91B7D56 /* XpringKit.framework in Frameworks */ = {isa = PBXBuildFile; fileRef = 1EA17318980B00CB10EAF3D4 /* XpringKit.framework */; };
		E185565297643D614B955206 /* fiat_amount.legacy.pb.swift in Sources */ = {isa = PBXBuildFile; fileRef = 0C2EEE63969322742BF42695 /* fiat_amount.legacy.pb.swift */; };
		E24BF711CDD580A7C9757F9A /* account_info.legacy.pb.swift in Sources */ = {isa = PBXBuildFile; fileRef = C4A1BD1E71FF2924EEB254E4 /* account_info.legacy.pb.swift */; };
		E34D6EDC67872A40048CC1C5 /* ledger_sequence.legacy.pb.swift in Sources */ = {isa = PBXBuildFile; fileRef = 73821CD37E7723908344FCC6 /* ledger_sequence.legacy.pb.swift */; };
		E390C1796DDC19E93B9F58E4 /* DefaultXpringClientTest.swift in Sources */ = {isa = PBXBuildFile; fileRef = FB8141A7936A12BB62F71D89 /* DefaultXpringClientTest.swift */; };
		E48C20215EBBCB8C44B08A0B /* XRPLedgerError.swift in Sources */ = {isa = PBXBuildFile; fileRef = 367711CBA6DD24C5C890B35F /* XRPLedgerError.swift */; };
		E4DE5E80EB10CE7EC39BC7CA /* UtilsTest.swift in Sources */ = {isa = PBXBuildFile; fileRef = C1D0F50AF49F103E1E0B3D50 /* UtilsTest.swift */; };
		E54D55F6B0A631D18D3332BC /* xrp_ledger.legacy.grpc.swift in Sources */ = {isa = PBXBuildFile; fileRef = DA22AF185568EC2CBD41603E /* xrp_ledger.legacy.grpc.swift */; };
		E61AFD4EEDA5BEB92FB1D0BF /* Hex.swift in Sources */ = {isa = PBXBuildFile; fileRef = FCD54D1CD3F440E73218FF8B /* Hex.swift */; };
		E7ABC8D8F5D1C896C16B37EF /* UInt64+Test.swift in Sources */ = {isa = PBXBuildFile; fileRef = 0E322698021B0C74480748E2 /* UInt64+Test.swift */; };
		E89297B29010AACAC6D05131 /* Org_Xrpl_Rpc_V1_GetAccountTransactionHistoryResponse+Test.swift in Sources */ = {isa = PBXBuildFile; fileRef = 9903F8C2AAC8B3CF5AB634DB /* Org_Xrpl_Rpc_V1_GetAccountTransactionHistoryResponse+Test.swift */; };
		E9490A92BBADB2B40C7B0CFB /* JSValue+JavaScriptWalletGenerationResult.swift in Sources */ = {isa = PBXBuildFile; fileRef = 01B4FBDD3CCA9E931913B59C /* JSValue+JavaScriptWalletGenerationResult.swift */; };
		EBD43CC9507B11932FE0FAFA /* Address.swift in Sources */ = {isa = PBXBuildFile; fileRef = 8561A4CDC03D07B17AAB8924 /* Address.swift */; };
		ECF1B861D8B630CD4BC2B942 /* get_account_info.pb.swift in Sources */ = {isa = PBXBuildFile; fileRef = FD16110E3EC0ED021D70816F /* get_account_info.pb.swift */; };
		F047D499C409455893734DDE /* JavaScriptSigner.swift in Sources */ = {isa = PBXBuildFile; fileRef = 92DF0085EF32E1A8F9FC3FFF /* JavaScriptSigner.swift */; };
		F1325A49C497A4C39141E751 /* WalletTest.swift in Sources */ = {isa = PBXBuildFile; fileRef = D05F8765E9BE754C41FCEB39 /* WalletTest.swift */; };
		F2FC131ECE631D33B7010580 /* JSValue+JavaScriptWalletGenerationResult.swift in Sources */ = {isa = PBXBuildFile; fileRef = 01B4FBDD3CCA9E931913B59C /* JSValue+JavaScriptWalletGenerationResult.swift */; };
		F3B0B83254481E6444F86C8D /* FakeNetworkClient+Test.swift in Sources */ = {isa = PBXBuildFile; fileRef = 0EAE29A6751A2516A04A4A8D /* FakeNetworkClient+Test.swift */; };
		F3CF8F0714D07FEA894C87B3 /* TransactionHash+Test.swift in Sources */ = {isa = PBXBuildFile; fileRef = 76F383DDDD9638F0BDC8C016 /* TransactionHash+Test.swift */; };
		F55662C92FA0206026C67E99 /* balance_service.grpc.swift in Sources */ = {isa = PBXBuildFile; fileRef = FDC3523CFEE8C1121BFEFE49 /* balance_service.grpc.swift */; };
		F5AF1E6BE2328B56AD0912F3 /* payment.legacy.pb.swift in Sources */ = {isa = PBXBuildFile; fileRef = AD7149FEE36A8532739977C5 /* payment.legacy.pb.swift */; };
		FA8ACD4B038DA24069A151B9 /* LegacySignerTest.swift in Sources */ = {isa = PBXBuildFile; fileRef = 5185CEF2E95BDC5E9820921B /* LegacySignerTest.swift */; };
		FABA7E2B0ABA2755DF8CA01A /* get_balance_request.pb.swift in Sources */ = {isa = PBXBuildFile; fileRef = 0612C58C0F58C0667668FE96 /* get_balance_request.pb.swift */; };
		FB5975520257746149AAEC06 /* FakeXpringClient.swift in Sources */ = {isa = PBXBuildFile; fileRef = DBC3C1F97079E9102F5DEC2A /* FakeXpringClient.swift */; };
		FB60706C284D4869588ACD12 /* XRPLedgerError.swift in Sources */ = {isa = PBXBuildFile; fileRef = 367711CBA6DD24C5C890B35F /* XRPLedgerError.swift */; };
		FBFC6A80BB530F2EAD404513 /* LegacyJavaScriptSigner.swift in Sources */ = {isa = PBXBuildFile; fileRef = 8EE7F3F2F1430E3C16BDB74F /* LegacyJavaScriptSigner.swift */; };
		FC5E8544F2611AF66524CE40 /* ledger_objects.pb.swift in Sources */ = {isa = PBXBuildFile; fileRef = 38E3010CCE4C84FC5266A393 /* ledger_objects.pb.swift */; };
		FC72E5CBA4635904E636D3E9 /* payment.legacy.pb.swift in Sources */ = {isa = PBXBuildFile; fileRef = AD7149FEE36A8532739977C5 /* payment.legacy.pb.swift */; };
		FF78A09CEC303B89851054E5 /* JSValue+JavaScriptWallet.swift in Sources */ = {isa = PBXBuildFile; fileRef = 21A8DF813EA75BD18BE4F7E7 /* JSValue+JavaScriptWallet.swift */; };
		FF946D8E67246E1A83D03F0F /* amount.pb.swift in Sources */ = {isa = PBXBuildFile; fileRef = 779FFD5A983DED90B4D0D534 /* amount.pb.swift */; };
		FFDD4E05736F1A79B6DB680B /* NetworkClient.swift in Sources */ = {isa = PBXBuildFile; fileRef = 6B4505055EADFAE26992AF3B /* NetworkClient.swift */; };
/* End PBXBuildFile section */

/* Begin PBXContainerItemProxy section */
		045BD31678AEF7B31FD11C21 /* PBXContainerItemProxy */ = {
			isa = PBXContainerItemProxy;
			containerPortal = FCEE33D2FC20D4ADECCA6BF3 /* Project object */;
			proxyType = 1;
			remoteGlobalIDString = 24ACFB1C81710699ECDD24CB;
			remoteInfo = XpringKit_iOS;
		};
		3DC32DBEA756A8C6D3E58705 /* PBXContainerItemProxy */ = {
			isa = PBXContainerItemProxy;
			containerPortal = FCEE33D2FC20D4ADECCA6BF3 /* Project object */;
			proxyType = 1;
			remoteGlobalIDString = A12D87922461CD48ADB6B018;
			remoteInfo = XpringKit_macOS;
		};
/* End PBXContainerItemProxy section */

/* Begin PBXCopyFilesBuildPhase section */
		4BB7D29CABBA1557303B4049 /* Embed Frameworks */ = {
			isa = PBXCopyFilesBuildPhase;
			buildActionMask = 2147483647;
			dstPath = "";
			dstSubfolderSpec = 10;
			files = (
				1762612E093C2CE2658EF529 /* XpringKit.framework in Embed Frameworks */,
				BB7F2FBF9503319AD3D9120F /* SwiftGRPC.framework in Embed Frameworks */,
				574A277447AA41AF2AD7261F /* SwiftProtobuf.framework in Embed Frameworks */,
			);
			name = "Embed Frameworks";
			runOnlyForDeploymentPostprocessing = 0;
		};
		9AB1F7C745FB1FDC9BE8C468 /* Embed Frameworks */ = {
			isa = PBXCopyFilesBuildPhase;
			buildActionMask = 2147483647;
			dstPath = "";
			dstSubfolderSpec = 10;
			files = (
				2D9D7BFF942A6DB46A9E602D /* XpringKit.framework in Embed Frameworks */,
				3F729F19C5CECB8B8B412A90 /* SwiftGRPC.framework in Embed Frameworks */,
				0884B145F6EA3DFA747966D2 /* SwiftProtobuf.framework in Embed Frameworks */,
			);
			name = "Embed Frameworks";
			runOnlyForDeploymentPostprocessing = 0;
		};
/* End PBXCopyFilesBuildPhase section */

/* Begin PBXFileReference section */
		0002C43479D0E7853BB1C8F5 /* submit_signed_transaction_request.legacy.pb.swift */ = {isa = PBXFileReference; lastKnownFileType = sourcecode.swift; path = submit_signed_transaction_request.legacy.pb.swift; sourceTree = "<group>"; };
		01B4FBDD3CCA9E931913B59C /* JSValue+JavaScriptWalletGenerationResult.swift */ = {isa = PBXFileReference; lastKnownFileType = sourcecode.swift; path = "JSValue+JavaScriptWalletGenerationResult.swift"; sourceTree = "<group>"; };
		0612C58C0F58C0667668FE96 /* get_balance_request.pb.swift */ = {isa = PBXFileReference; lastKnownFileType = sourcecode.swift; path = get_balance_request.pb.swift; sourceTree = "<group>"; };
		09308780C1F6342570A27026 /* account_service.pb.swift */ = {isa = PBXFileReference; lastKnownFileType = sourcecode.swift; path = account_service.pb.swift; sourceTree = "<group>"; };
		096DCE8B638AB78F01A04D86 /* String+Test.swift */ = {isa = PBXFileReference; lastKnownFileType = sourcecode.swift; path = "String+Test.swift"; sourceTree = "<group>"; };
		0B79DC734C8FDF8358DA1FEB /* LegacyDefaultXpringClientTest.swift */ = {isa = PBXFileReference; lastKnownFileType = sourcecode.swift; path = LegacyDefaultXpringClientTest.swift; sourceTree = "<group>"; };
		0B920E684C066A8E85125C98 /* RippledFlags.swift */ = {isa = PBXFileReference; lastKnownFileType = sourcecode.swift; path = RippledFlags.swift; sourceTree = "<group>"; };
		0C2EEE63969322742BF42695 /* fiat_amount.legacy.pb.swift */ = {isa = PBXFileReference; lastKnownFileType = sourcecode.swift; path = fiat_amount.legacy.pb.swift; sourceTree = "<group>"; };
		0DD77F8CDC039E5870305B91 /* ByteArray+Hex.swift */ = {isa = PBXFileReference; lastKnownFileType = sourcecode.swift; path = "ByteArray+Hex.swift"; sourceTree = "<group>"; };
		0E322698021B0C74480748E2 /* UInt64+Test.swift */ = {isa = PBXFileReference; lastKnownFileType = sourcecode.swift; path = "UInt64+Test.swift"; sourceTree = "<group>"; };
		0EAE29A6751A2516A04A4A8D /* FakeNetworkClient+Test.swift */ = {isa = PBXFileReference; lastKnownFileType = sourcecode.swift; path = "FakeNetworkClient+Test.swift"; sourceTree = "<group>"; };
		175AAD5AEF79820FF7FCCE80 /* ReliableSubmissionXpringClient.swift */ = {isa = PBXFileReference; lastKnownFileType = sourcecode.swift; path = ReliableSubmissionXpringClient.swift; sourceTree = "<group>"; };
		1DABE3373854FD82FDED6129 /* get_fee.pb.swift */ = {isa = PBXFileReference; lastKnownFileType = sourcecode.swift; path = get_fee.pb.swift; sourceTree = "<group>"; };
		1DD3840185E5F1F74EC56D27 /* DefaultXpringClient.swift */ = {isa = PBXFileReference; lastKnownFileType = sourcecode.swift; path = DefaultXpringClient.swift; sourceTree = "<group>"; };
		1E488ABD93CCADA4769887E2 /* SwiftProtobuf.framework */ = {isa = PBXFileReference; lastKnownFileType = wrapper.framework; path = SwiftProtobuf.framework; sourceTree = "<group>"; };
		1EA17318980B00CB10EAF3D4 /* XpringKit.framework */ = {isa = PBXFileReference; explicitFileType = wrapper.framework; includeInIndex = 0; path = XpringKit.framework; sourceTree = BUILT_PRODUCTS_DIR; };
		2077CD52EA7F0DDF3E43D6C6 /* signed_transaction.legacy.pb.swift */ = {isa = PBXFileReference; lastKnownFileType = sourcecode.swift; path = signed_transaction.legacy.pb.swift; sourceTree = "<group>"; };
		21A8DF813EA75BD18BE4F7E7 /* JSValue+JavaScriptWallet.swift */ = {isa = PBXFileReference; lastKnownFileType = sourcecode.swift; path = "JSValue+JavaScriptWallet.swift"; sourceTree = "<group>"; };
		265F737D13784A1A6341E3E4 /* XRPJavaScriptLoader.swift */ = {isa = PBXFileReference; lastKnownFileType = sourcecode.swift; path = XRPJavaScriptLoader.swift; sourceTree = "<group>"; };
		2A961F46C813F5BA0254F222 /* XpringKit.framework */ = {isa = PBXFileReference; explicitFileType = wrapper.framework; includeInIndex = 0; path = XpringKit.framework; sourceTree = BUILT_PRODUCTS_DIR; };
		2AF9D6918A981B4AFFE22968 /* Io_Xpring_XRPLedgerAPIServiceClient+LegacyNetworkClient.swift */ = {isa = PBXFileReference; lastKnownFileType = sourcecode.swift; path = "Io_Xpring_XRPLedgerAPIServiceClient+LegacyNetworkClient.swift"; sourceTree = "<group>"; };
		2FDC964771E566F679F8D697 /* create_account_request.pb.swift */ = {isa = PBXFileReference; lastKnownFileType = sourcecode.swift; path = create_account_request.pb.swift; sourceTree = "<group>"; };
		367711CBA6DD24C5C890B35F /* XRPLedgerError.swift */ = {isa = PBXFileReference; lastKnownFileType = sourcecode.swift; path = XRPLedgerError.swift; sourceTree = "<group>"; };
		38E3010CCE4C84FC5266A393 /* ledger_objects.pb.swift */ = {isa = PBXFileReference; lastKnownFileType = sourcecode.swift; path = ledger_objects.pb.swift; sourceTree = "<group>"; };
		433634E362F59C8D8BFC47A2 /* currency.legacy.pb.swift */ = {isa = PBXFileReference; lastKnownFileType = sourcecode.swift; path = currency.legacy.pb.swift; sourceTree = "<group>"; };
		4503FFB2656D5969279B5D1B /* get_account_response.pb.swift */ = {isa = PBXFileReference; lastKnownFileType = sourcecode.swift; path = get_account_response.pb.swift; sourceTree = "<group>"; };
		458D19126E809E9EE9F0522E /* transaction.pb.swift */ = {isa = PBXFileReference; lastKnownFileType = sourcecode.swift; path = transaction.pb.swift; sourceTree = "<group>"; };
		4B23D7C5E469B8734CBD03F2 /* TransactionArray+Test.swift */ = {isa = PBXFileReference; lastKnownFileType = sourcecode.swift; path = "TransactionArray+Test.swift"; sourceTree = "<group>"; };
		5185CEF2E95BDC5E9820921B /* LegacySignerTest.swift */ = {isa = PBXFileReference; lastKnownFileType = sourcecode.swift; path = LegacySignerTest.swift; sourceTree = "<group>"; };
		522FB48532E17C62F5D90BA5 /* LegacyFakeNetworkClient+Test.swift */ = {isa = PBXFileReference; lastKnownFileType = sourcecode.swift; path = "LegacyFakeNetworkClient+Test.swift"; sourceTree = "<group>"; };
		56B46264F4BC24B7608F5E9A /* send_payment_request.pb.swift */ = {isa = PBXFileReference; lastKnownFileType = sourcecode.swift; path = send_payment_request.pb.swift; sourceTree = "<group>"; };
		58A457DEFD87D5FF4A7B6282 /* common.pb.swift */ = {isa = PBXFileReference; lastKnownFileType = sourcecode.swift; path = common.pb.swift; sourceTree = "<group>"; };
		58A74192BD297BC4E78F9B95 /* SwiftGRPC.framework */ = {isa = PBXFileReference; lastKnownFileType = wrapper.framework; path = SwiftGRPC.framework; sourceTree = "<group>"; };
		59A5E636868E66D9F1B3C047 /* Hex+ByteArray.swift */ = {isa = PBXFileReference; lastKnownFileType = sourcecode.swift; path = "Hex+ByteArray.swift"; sourceTree = "<group>"; };
		5D149151FC4BDB6710400F26 /* get_latest_validated_ledger_sequence_request.legacy.pb.swift */ = {isa = PBXFileReference; lastKnownFileType = sourcecode.swift; path = get_latest_validated_ledger_sequence_request.legacy.pb.swift; sourceTree = "<group>"; };
		5F53959EA38E3A5DED7017BF /* create_account_response.pb.swift */ = {isa = PBXFileReference; lastKnownFileType = sourcecode.swift; path = create_account_response.pb.swift; sourceTree = "<group>"; };
		61FDE3EE16D9D9F33E1208A9 /* ilp_over_http_service.grpc.swift */ = {isa = PBXFileReference; lastKnownFileType = sourcecode.swift; path = ilp_over_http_service.grpc.swift; sourceTree = "<group>"; };
		63FF56FDC57281AB86816320 /* Io_Xpring_AccountInfo+Test.swift */ = {isa = PBXFileReference; lastKnownFileType = sourcecode.swift; path = "Io_Xpring_AccountInfo+Test.swift"; sourceTree = "<group>"; };
		6411247733F228E6454489A5 /* JavaScriptWalletFactory.swift */ = {isa = PBXFileReference; lastKnownFileType = sourcecode.swift; path = JavaScriptWalletFactory.swift; sourceTree = "<group>"; };
		6652A59C1C60CE0A44DB808D /* RandomBytesUtil.swift */ = {isa = PBXFileReference; lastKnownFileType = sourcecode.swift; path = RandomBytesUtil.swift; sourceTree = "<group>"; };
		681E4DB6D35C3037EC14870E /* RawTransactionStatus.swift */ = {isa = PBXFileReference; lastKnownFileType = sourcecode.swift; path = RawTransactionStatus.swift; sourceTree = "<group>"; };
		68F03A5FBEF34F4F59F6A489 /* LegacySigner.swift */ = {isa = PBXFileReference; lastKnownFileType = sourcecode.swift; path = LegacySigner.swift; sourceTree = "<group>"; };
		6B4505055EADFAE26992AF3B /* NetworkClient.swift */ = {isa = PBXFileReference; lastKnownFileType = sourcecode.swift; path = NetworkClient.swift; sourceTree = "<group>"; };
		6D3804EA0121091C1FCCC85B /* account.pb.swift */ = {isa = PBXFileReference; lastKnownFileType = sourcecode.swift; path = account.pb.swift; sourceTree = "<group>"; };
		6D4D56F206D17777FA6E54E1 /* SwiftProtobuf.framework */ = {isa = PBXFileReference; lastKnownFileType = wrapper.framework; path = SwiftProtobuf.framework; sourceTree = "<group>"; };
		6F6A3D567C5302610923CA60 /* xrp_amount.legacy.pb.swift */ = {isa = PBXFileReference; lastKnownFileType = sourcecode.swift; path = xrp_amount.legacy.pb.swift; sourceTree = "<group>"; };
		6FA52B4D0F398FE9FB0E352F /* submit_signed_transaction_response.legacy.pb.swift */ = {isa = PBXFileReference; lastKnownFileType = sourcecode.swift; path = submit_signed_transaction_response.legacy.pb.swift; sourceTree = "<group>"; };
		732BE8DD2F6343752E813780 /* LegacyFakeNetworkClient.swift */ = {isa = PBXFileReference; lastKnownFileType = sourcecode.swift; path = LegacyFakeNetworkClient.swift; sourceTree = "<group>"; };
		73821CD37E7723908344FCC6 /* ledger_sequence.legacy.pb.swift */ = {isa = PBXFileReference; lastKnownFileType = sourcecode.swift; path = ledger_sequence.legacy.pb.swift; sourceTree = "<group>"; };
		76F383DDDD9638F0BDC8C016 /* TransactionHash+Test.swift */ = {isa = PBXFileReference; lastKnownFileType = sourcecode.swift; path = "TransactionHash+Test.swift"; sourceTree = "<group>"; };
		779FFD5A983DED90B4D0D534 /* amount.pb.swift */ = {isa = PBXFileReference; lastKnownFileType = sourcecode.swift; path = amount.pb.swift; sourceTree = "<group>"; };
		7A5B390729966A369957AD56 /* get_account_request.pb.swift */ = {isa = PBXFileReference; lastKnownFileType = sourcecode.swift; path = get_account_request.pb.swift; sourceTree = "<group>"; };
		7ACE19B61522015207CC5FB4 /* FakeNetworkClient.swift */ = {isa = PBXFileReference; lastKnownFileType = sourcecode.swift; path = FakeNetworkClient.swift; sourceTree = "<group>"; };
		7B9235E33F4B53ED0FD35D50 /* SignerTests.swift */ = {isa = PBXFileReference; lastKnownFileType = sourcecode.swift; path = SignerTests.swift; sourceTree = "<group>"; };
		7CA322AED644086EF04AFD52 /* Io_Xpring_TransactionStatus+Test.swift */ = {isa = PBXFileReference; lastKnownFileType = sourcecode.swift; path = "Io_Xpring_TransactionStatus+Test.swift"; sourceTree = "<group>"; };
		8113A7B1A4F26A434C63CDF8 /* XpringKitTestError.swift */ = {isa = PBXFileReference; lastKnownFileType = sourcecode.swift; path = XpringKitTestError.swift; sourceTree = "<group>"; };
		8561A4CDC03D07B17AAB8924 /* Address.swift */ = {isa = PBXFileReference; lastKnownFileType = sourcecode.swift; path = Address.swift; sourceTree = "<group>"; };
		875501A3CB68BA56309F3BDF /* JavaScriptWalletGenerationResult.swift */ = {isa = PBXFileReference; lastKnownFileType = sourcecode.swift; path = JavaScriptWalletGenerationResult.swift; sourceTree = "<group>"; };
		87B1D134D50D3D92485C0A63 /* ilp_over_http_service.pb.swift */ = {isa = PBXFileReference; lastKnownFileType = sourcecode.swift; path = ilp_over_http_service.pb.swift; sourceTree = "<group>"; };
		8D7CE69F01BAB5B027753EB1 /* index.js */ = {isa = PBXFileReference; lastKnownFileType = sourcecode.javascript; path = index.js; sourceTree = "<group>"; };
		8EE7F3F2F1430E3C16BDB74F /* LegacyJavaScriptSigner.swift */ = {isa = PBXFileReference; lastKnownFileType = sourcecode.swift; path = LegacyJavaScriptSigner.swift; sourceTree = "<group>"; };
		918A8D9C713789CDBC875C73 /* LegacyNetworkClient.swift */ = {isa = PBXFileReference; lastKnownFileType = sourcecode.swift; path = LegacyNetworkClient.swift; sourceTree = "<group>"; };
		92DF0085EF32E1A8F9FC3FFF /* JavaScriptSigner.swift */ = {isa = PBXFileReference; lastKnownFileType = sourcecode.swift; path = JavaScriptSigner.swift; sourceTree = "<group>"; };
		949D6FA55B17F1CF9C79628F /* get_transaction_status_request.legacy.pb.swift */ = {isa = PBXFileReference; lastKnownFileType = sourcecode.swift; path = get_transaction_status_request.legacy.pb.swift; sourceTree = "<group>"; };
		94A7D6FA0E6E35F65229E5A1 /* ledger.pb.swift */ = {isa = PBXFileReference; lastKnownFileType = sourcecode.swift; path = ledger.pb.swift; sourceTree = "<group>"; };
		9903F8C2AAC8B3CF5AB634DB /* Org_Xrpl_Rpc_V1_GetAccountTransactionHistoryResponse+Test.swift */ = {isa = PBXFileReference; lastKnownFileType = sourcecode.swift; path = "Org_Xrpl_Rpc_V1_GetAccountTransactionHistoryResponse+Test.swift"; sourceTree = "<group>"; };
		9B065F20F6A6596A26A23B5A /* xrp_ledger.pb.swift */ = {isa = PBXFileReference; lastKnownFileType = sourcecode.swift; path = xrp_ledger.pb.swift; sourceTree = "<group>"; };
		9C3408A16393988DCD3648B8 /* LegacyDefaultXpringClient.swift */ = {isa = PBXFileReference; lastKnownFileType = sourcecode.swift; path = LegacyDefaultXpringClient.swift; sourceTree = "<group>"; };
		9CFB488E4272B8CB54F11F4A /* Wallet+Test.swift */ = {isa = PBXFileReference; lastKnownFileType = sourcecode.swift; path = "Wallet+Test.swift"; sourceTree = "<group>"; };
		AD7149FEE36A8532739977C5 /* payment.legacy.pb.swift */ = {isa = PBXFileReference; lastKnownFileType = sourcecode.swift; path = payment.legacy.pb.swift; sourceTree = "<group>"; };
		ADD0BDE0881A1C6DDE6D939A /* WalletGenerationResult.swift */ = {isa = PBXFileReference; lastKnownFileType = sourcecode.swift; path = WalletGenerationResult.swift; sourceTree = "<group>"; };
		AED8A03E4EEC4791525CA44F /* Io_Xpring_Fee+Test.swift */ = {isa = PBXFileReference; lastKnownFileType = sourcecode.swift; path = "Io_Xpring_Fee+Test.swift"; sourceTree = "<group>"; };
		AEFA016E351D30D824FF119A /* ReliableSubmissionXpringClientTest.swift */ = {isa = PBXFileReference; lastKnownFileType = sourcecode.swift; path = ReliableSubmissionXpringClientTest.swift; sourceTree = "<group>"; };
		B26D12954276D34124999E61 /* Address+Test.swift */ = {isa = PBXFileReference; lastKnownFileType = sourcecode.swift; path = "Address+Test.swift"; sourceTree = "<group>"; };
		B42C1A6AD7B7AC4F5483751E /* IntegrationTests.swift */ = {isa = PBXFileReference; lastKnownFileType = sourcecode.swift; path = IntegrationTests.swift; sourceTree = "<group>"; };
		B4386C5D599B4959B89A81E5 /* xrp_ledger.legacy.pb.swift */ = {isa = PBXFileReference; lastKnownFileType = sourcecode.swift; path = xrp_ledger.legacy.pb.swift; sourceTree = "<group>"; };
		B5E48BD016CB48D6DD24AEE0 /* account_service.grpc.swift */ = {isa = PBXFileReference; lastKnownFileType = sourcecode.swift; path = account_service.grpc.swift; sourceTree = "<group>"; };
		B600C3E787BA972AEE3194BF /* JSContext+XpringKit.swift */ = {isa = PBXFileReference; lastKnownFileType = sourcecode.swift; path = "JSContext+XpringKit.swift"; sourceTree = "<group>"; };
		B61B431DE83786EBAAF1D416 /* Rpc_V1_SubmitTransactionResponse+Test.swift */ = {isa = PBXFileReference; lastKnownFileType = sourcecode.swift; path = "Rpc_V1_SubmitTransactionResponse+Test.swift"; sourceTree = "<group>"; };
		B776589D95D938D60AB4917C /* SwiftGRPC.framework */ = {isa = PBXFileReference; lastKnownFileType = wrapper.framework; path = SwiftGRPC.framework; sourceTree = "<group>"; };
		BB202B1B98F82FC7EEDA70F8 /* Rpc_V1_GetTxResponse+Test.swift */ = {isa = PBXFileReference; lastKnownFileType = sourcecode.swift; path = "Rpc_V1_GetTxResponse+Test.swift"; sourceTree = "<group>"; };
		BC9FE3C197FEAD7C98B45EAC /* Utils.swift */ = {isa = PBXFileReference; lastKnownFileType = sourcecode.swift; path = Utils.swift; sourceTree = "<group>"; };
		BE280E235DBA00D9A9DEF7D9 /* balance_service.pb.swift */ = {isa = PBXFileReference; lastKnownFileType = sourcecode.swift; path = balance_service.pb.swift; sourceTree = "<group>"; };
		C1D0F50AF49F103E1E0B3D50 /* UtilsTest.swift */ = {isa = PBXFileReference; lastKnownFileType = sourcecode.swift; path = UtilsTest.swift; sourceTree = "<group>"; };
		C437F6B8660BB13AA68CA03F /* get_balance_response.pb.swift */ = {isa = PBXFileReference; lastKnownFileType = sourcecode.swift; path = get_balance_response.pb.swift; sourceTree = "<group>"; };
		C4A1BD1E71FF2924EEB254E4 /* account_info.legacy.pb.swift */ = {isa = PBXFileReference; lastKnownFileType = sourcecode.swift; path = account_info.legacy.pb.swift; sourceTree = "<group>"; };
		C987E39201D5B0AA9E73428E /* Signer.swift */ = {isa = PBXFileReference; lastKnownFileType = sourcecode.swift; path = Signer.swift; sourceTree = "<group>"; };
		C99FAC0ED11211324DFCD4BD /* XpringClientDecorator.swift */ = {isa = PBXFileReference; lastKnownFileType = sourcecode.swift; path = XpringClientDecorator.swift; sourceTree = "<group>"; };
		CA80DCAD6A34B7C64853ED8C /* fee.legacy.pb.swift */ = {isa = PBXFileReference; lastKnownFileType = sourcecode.swift; path = fee.legacy.pb.swift; sourceTree = "<group>"; };
		CBB02CC192CD7AE7E3218E98 /* TransactionStatus.swift */ = {isa = PBXFileReference; lastKnownFileType = sourcecode.swift; path = TransactionStatus.swift; sourceTree = "<group>"; };
		CC429E0E63319A1BE3AE8240 /* JavaScriptSerializer.swift */ = {isa = PBXFileReference; lastKnownFileType = sourcecode.swift; path = JavaScriptSerializer.swift; sourceTree = "<group>"; };
		CEC2C1535EBC88D0FC618B06 /* meta.pb.swift */ = {isa = PBXFileReference; lastKnownFileType = sourcecode.swift; path = meta.pb.swift; sourceTree = "<group>"; };
		CFA89B2B4CE85050623E1F1A /* Wallet.swift */ = {isa = PBXFileReference; lastKnownFileType = sourcecode.swift; path = Wallet.swift; sourceTree = "<group>"; };
		D05F8765E9BE754C41FCEB39 /* WalletTest.swift */ = {isa = PBXFileReference; lastKnownFileType = sourcecode.swift; path = WalletTest.swift; sourceTree = "<group>"; };
		D300276FE254845F4B571FFE /* Hex+ByteArrayTest.swift */ = {isa = PBXFileReference; lastKnownFileType = sourcecode.swift; path = "Hex+ByteArrayTest.swift"; sourceTree = "<group>"; };
		D49BEDEBD975148433762FC5 /* Rpc_V1_GetFeeResponse+Test.swift */ = {isa = PBXFileReference; lastKnownFileType = sourcecode.swift; path = "Rpc_V1_GetFeeResponse+Test.swift"; sourceTree = "<group>"; };
		D5F2426ACCAAFCDCD55A2685 /* transaction_status.legacy.pb.swift */ = {isa = PBXFileReference; lastKnownFileType = sourcecode.swift; path = transaction_status.legacy.pb.swift; sourceTree = "<group>"; };
		D9713E57588F07A7974AB830 /* XpringKitTests.xctest */ = {isa = PBXFileReference; includeInIndex = 0; lastKnownFileType = wrapper.cfbundle; path = XpringKitTests.xctest; sourceTree = BUILT_PRODUCTS_DIR; };
		D9C5CA44937831B6D4D6C2A4 /* get_account_info_request.legacy.pb.swift */ = {isa = PBXFileReference; lastKnownFileType = sourcecode.swift; path = get_account_info_request.legacy.pb.swift; sourceTree = "<group>"; };
		DA22AF185568EC2CBD41603E /* xrp_ledger.legacy.grpc.swift */ = {isa = PBXFileReference; lastKnownFileType = sourcecode.swift; path = xrp_ledger.legacy.grpc.swift; sourceTree = "<group>"; };
		DBC3C1F97079E9102F5DEC2A /* FakeXpringClient.swift */ = {isa = PBXFileReference; lastKnownFileType = sourcecode.swift; path = FakeXpringClient.swift; sourceTree = "<group>"; };
		DCF6B999FCE0C29CC7A59D45 /* XpringKitTests.xctest */ = {isa = PBXFileReference; explicitFileType = wrapper.cfbundle; includeInIndex = 0; path = XpringKitTests.xctest; sourceTree = BUILT_PRODUCTS_DIR; };
		E059D3135F671B48CB5B6F06 /* submit.pb.swift */ = {isa = PBXFileReference; lastKnownFileType = sourcecode.swift; path = submit.pb.swift; sourceTree = "<group>"; };
		E06EF73CB7CBAB885737755A /* Io_Xpring_SubmitSignedTransactionResponse+Test.swift */ = {isa = PBXFileReference; lastKnownFileType = sourcecode.swift; path = "Io_Xpring_SubmitSignedTransactionResponse+Test.swift"; sourceTree = "<group>"; };
		E3CFA7AC834E90F09184EA40 /* transaction.legacy.pb.swift */ = {isa = PBXFileReference; lastKnownFileType = sourcecode.swift; path = transaction.legacy.pb.swift; sourceTree = "<group>"; };
		E4F57035E24B9394900ACF06 /* Transaction.swift */ = {isa = PBXFileReference; lastKnownFileType = sourcecode.swift; path = Transaction.swift; sourceTree = "<group>"; };
		E515153695FF610FFBA0D04D /* get_transaction.pb.swift */ = {isa = PBXFileReference; lastKnownFileType = sourcecode.swift; path = get_transaction.pb.swift; sourceTree = "<group>"; };
		E5F91B57A9F948372BC35757 /* send_payment_response.pb.swift */ = {isa = PBXFileReference; lastKnownFileType = sourcecode.swift; path = send_payment_response.pb.swift; sourceTree = "<group>"; };
		E85815B3B03246C42E865479 /* get_account_transaction_history.pb.swift */ = {isa = PBXFileReference; lastKnownFileType = sourcecode.swift; path = get_account_transaction_history.pb.swift; sourceTree = "<group>"; };
		EB8BF9E06D061BFF85455A2D /* JSValue+Io_Xpring_SignedTransaction.swift */ = {isa = PBXFileReference; lastKnownFileType = sourcecode.swift; path = "JSValue+Io_Xpring_SignedTransaction.swift"; sourceTree = "<group>"; };
		ED0380ECB6E23C33447CF265 /* xrp_ledger.grpc.swift */ = {isa = PBXFileReference; lastKnownFileType = sourcecode.swift; path = xrp_ledger.grpc.swift; sourceTree = "<group>"; };
		EE0D72F217D9F818E4980FCF /* Rpc_V1_XRPLedgerAPIServiceServiceClient+NetworkClient.swift */ = {isa = PBXFileReference; lastKnownFileType = sourcecode.swift; path = "Rpc_V1_XRPLedgerAPIServiceServiceClient+NetworkClient.swift"; sourceTree = "<group>"; };
		F165451C299B5F03743452F3 /* get_fee_request.legacy.pb.swift */ = {isa = PBXFileReference; lastKnownFileType = sourcecode.swift; path = get_fee_request.legacy.pb.swift; sourceTree = "<group>"; };
		F39CB9BAD86A33B832774635 /* XpringClient.swift */ = {isa = PBXFileReference; lastKnownFileType = sourcecode.swift; path = XpringClient.swift; sourceTree = "<group>"; };
		F4173B56C80F713D55309456 /* Io_Xpring_LedgerSequence+Test.swift */ = {isa = PBXFileReference; lastKnownFileType = sourcecode.swift; path = "Io_Xpring_LedgerSequence+Test.swift"; sourceTree = "<group>"; };
		F5E0C0E9FDF3E68693B2C4B9 /* JavaScriptUtils.swift */ = {isa = PBXFileReference; lastKnownFileType = sourcecode.swift; path = JavaScriptUtils.swift; sourceTree = "<group>"; };
		F8C5EEE32B50B1DA49AD37B9 /* JavaScriptWallet.swift */ = {isa = PBXFileReference; lastKnownFileType = sourcecode.swift; path = JavaScriptWallet.swift; sourceTree = "<group>"; };
		FB2C2BF0895DEDD1C9AB5D2D /* TransactionHash.swift */ = {isa = PBXFileReference; lastKnownFileType = sourcecode.swift; path = TransactionHash.swift; sourceTree = "<group>"; };
		FB8141A7936A12BB62F71D89 /* DefaultXpringClientTest.swift */ = {isa = PBXFileReference; lastKnownFileType = sourcecode.swift; path = DefaultXpringClientTest.swift; sourceTree = "<group>"; };
		FCD54D1CD3F440E73218FF8B /* Hex.swift */ = {isa = PBXFileReference; lastKnownFileType = sourcecode.swift; path = Hex.swift; sourceTree = "<group>"; };
		FD16110E3EC0ED021D70816F /* get_account_info.pb.swift */ = {isa = PBXFileReference; lastKnownFileType = sourcecode.swift; path = get_account_info.pb.swift; sourceTree = "<group>"; };
		FDC3523CFEE8C1121BFEFE49 /* balance_service.grpc.swift */ = {isa = PBXFileReference; lastKnownFileType = sourcecode.swift; path = balance_service.grpc.swift; sourceTree = "<group>"; };
		FFC6675AEE9797F5ACD3FCEA /* Rpc_V1_GetAccountInfoResponse+Test.swift */ = {isa = PBXFileReference; lastKnownFileType = sourcecode.swift; path = "Rpc_V1_GetAccountInfoResponse+Test.swift"; sourceTree = "<group>"; };
/* End PBXFileReference section */

/* Begin PBXFrameworksBuildPhase section */
		693EC403948C5859B445823F /* Frameworks */ = {
			isa = PBXFrameworksBuildPhase;
			buildActionMask = 2147483647;
			files = (
				BFE994A94E819B4ACB5DD083 /* XpringKit.framework in Frameworks */,
			);
			runOnlyForDeploymentPostprocessing = 0;
		};
		BA65C296758FB8766FBA69E8 /* Frameworks */ = {
			isa = PBXFrameworksBuildPhase;
			buildActionMask = 2147483647;
			files = (
				DF2A9BC219387399F91B7D56 /* XpringKit.framework in Frameworks */,
			);
			runOnlyForDeploymentPostprocessing = 0;
		};
		D78BE88CF57466D7E5A78C1C /* Frameworks */ = {
			isa = PBXFrameworksBuildPhase;
			buildActionMask = 2147483647;
			files = (
				81696621C0B84D6070610A93 /* SwiftProtobuf.framework in Frameworks */,
				205EA5A430DFABF45C2A221F /* SwiftGRPC.framework in Frameworks */,
			);
			runOnlyForDeploymentPostprocessing = 0;
		};
		E497FA3D1B436D18BFD43EBD /* Frameworks */ = {
			isa = PBXFrameworksBuildPhase;
			buildActionMask = 2147483647;
			files = (
				360692E23671949068769D0C /* SwiftProtobuf.framework in Frameworks */,
				99C1C3D26CE29D9EBF964776 /* SwiftGRPC.framework in Frameworks */,
			);
			runOnlyForDeploymentPostprocessing = 0;
		};
/* End PBXFrameworksBuildPhase section */

/* Begin PBXGroup section */
		009F4F860C930900CA85DF4C /* JavaScript */ = {
			isa = PBXGroup;
			children = (
				CC429E0E63319A1BE3AE8240 /* JavaScriptSerializer.swift */,
				92DF0085EF32E1A8F9FC3FFF /* JavaScriptSigner.swift */,
				F5E0C0E9FDF3E68693B2C4B9 /* JavaScriptUtils.swift */,
				F8C5EEE32B50B1DA49AD37B9 /* JavaScriptWallet.swift */,
				6411247733F228E6454489A5 /* JavaScriptWalletFactory.swift */,
				875501A3CB68BA56309F3BDF /* JavaScriptWalletGenerationResult.swift */,
				B600C3E787BA972AEE3194BF /* JSContext+XpringKit.swift */,
				21A8DF813EA75BD18BE4F7E7 /* JSValue+JavaScriptWallet.swift */,
				01B4FBDD3CCA9E931913B59C /* JSValue+JavaScriptWalletGenerationResult.swift */,
				265F737D13784A1A6341E3E4 /* XRPJavaScriptLoader.swift */,
			);
			path = JavaScript;
			sourceTree = "<group>";
		};
		07D01DAB4FF83BA669FDA499 /* Helpers */ = {
			isa = PBXGroup;
			children = (
				B26D12954276D34124999E61 /* Address+Test.swift */,
				0EAE29A6751A2516A04A4A8D /* FakeNetworkClient+Test.swift */,
				63FF56FDC57281AB86816320 /* Io_Xpring_AccountInfo+Test.swift */,
				AED8A03E4EEC4791525CA44F /* Io_Xpring_Fee+Test.swift */,
				F4173B56C80F713D55309456 /* Io_Xpring_LedgerSequence+Test.swift */,
				E06EF73CB7CBAB885737755A /* Io_Xpring_SubmitSignedTransactionResponse+Test.swift */,
				7CA322AED644086EF04AFD52 /* Io_Xpring_TransactionStatus+Test.swift */,
				522FB48532E17C62F5D90BA5 /* LegacyFakeNetworkClient+Test.swift */,
				9903F8C2AAC8B3CF5AB634DB /* Org_Xrpl_Rpc_V1_GetAccountTransactionHistoryResponse+Test.swift */,
				FFC6675AEE9797F5ACD3FCEA /* Rpc_V1_GetAccountInfoResponse+Test.swift */,
				D49BEDEBD975148433762FC5 /* Rpc_V1_GetFeeResponse+Test.swift */,
				BB202B1B98F82FC7EEDA70F8 /* Rpc_V1_GetTxResponse+Test.swift */,
				B61B431DE83786EBAAF1D416 /* Rpc_V1_SubmitTransactionResponse+Test.swift */,
				096DCE8B638AB78F01A04D86 /* String+Test.swift */,
				4B23D7C5E469B8734CBD03F2 /* TransactionArray+Test.swift */,
				76F383DDDD9638F0BDC8C016 /* TransactionHash+Test.swift */,
				0E322698021B0C74480748E2 /* UInt64+Test.swift */,
				9CFB488E4272B8CB54F11F4A /* Wallet+Test.swift */,
				8113A7B1A4F26A434C63CDF8 /* XpringKitTestError.swift */,
			);
			path = Helpers;
			sourceTree = "<group>";
		};
		0A3200BF089828BCE3ECEC66 /* Products */ = {
			isa = PBXGroup;
			children = (
				2A961F46C813F5BA0254F222 /* XpringKit.framework */,
				1EA17318980B00CB10EAF3D4 /* XpringKit.framework */,
				D9713E57588F07A7974AB830 /* XpringKitTests.xctest */,
				DCF6B999FCE0C29CC7A59D45 /* XpringKitTests.xctest */,
			);
			name = Products;
			sourceTree = "<group>";
		};
		287FB39E169194BD52DF18EC /* XpringKit */ = {
			isa = PBXGroup;
			children = (
				8561A4CDC03D07B17AAB8924 /* Address.swift */,
				0DD77F8CDC039E5870305B91 /* ByteArray+Hex.swift */,
				1DD3840185E5F1F74EC56D27 /* DefaultXpringClient.swift */,
				FCD54D1CD3F440E73218FF8B /* Hex.swift */,
				59A5E636868E66D9F1B3C047 /* Hex+ByteArray.swift */,
				6B4505055EADFAE26992AF3B /* NetworkClient.swift */,
				6652A59C1C60CE0A44DB808D /* RandomBytesUtil.swift */,
				681E4DB6D35C3037EC14870E /* RawTransactionStatus.swift */,
				175AAD5AEF79820FF7FCCE80 /* ReliableSubmissionXpringClient.swift */,
				0B920E684C066A8E85125C98 /* RippledFlags.swift */,
				EE0D72F217D9F818E4980FCF /* Rpc_V1_XRPLedgerAPIServiceServiceClient+NetworkClient.swift */,
				C987E39201D5B0AA9E73428E /* Signer.swift */,
				E4F57035E24B9394900ACF06 /* Transaction.swift */,
				FB2C2BF0895DEDD1C9AB5D2D /* TransactionHash.swift */,
				CBB02CC192CD7AE7E3218E98 /* TransactionStatus.swift */,
				BC9FE3C197FEAD7C98B45EAC /* Utils.swift */,
				CFA89B2B4CE85050623E1F1A /* Wallet.swift */,
				ADD0BDE0881A1C6DDE6D939A /* WalletGenerationResult.swift */,
				F39CB9BAD86A33B832774635 /* XpringClient.swift */,
				C99FAC0ED11211324DFCD4BD /* XpringClientDecorator.swift */,
				367711CBA6DD24C5C890B35F /* XRPLedgerError.swift */,
				38B3196B9E4FD35835BEE810 /* generated */,
				009F4F860C930900CA85DF4C /* JavaScript */,
				4C21402923B912FCCECADC8F /* Legacy */,
				8058BBA834F5576882B0C08C /* Resources */,
			);
			path = XpringKit;
			sourceTree = "<group>";
		};
		2B3E98975DDCF203123D56B7 /* v1 */ = {
			isa = PBXGroup;
			children = (
				6D3804EA0121091C1FCCC85B /* account.pb.swift */,
				779FFD5A983DED90B4D0D534 /* amount.pb.swift */,
				58A457DEFD87D5FF4A7B6282 /* common.pb.swift */,
				FD16110E3EC0ED021D70816F /* get_account_info.pb.swift */,
				E85815B3B03246C42E865479 /* get_account_transaction_history.pb.swift */,
				1DABE3373854FD82FDED6129 /* get_fee.pb.swift */,
				E515153695FF610FFBA0D04D /* get_transaction.pb.swift */,
				38E3010CCE4C84FC5266A393 /* ledger_objects.pb.swift */,
				94A7D6FA0E6E35F65229E5A1 /* ledger.pb.swift */,
				CEC2C1535EBC88D0FC618B06 /* meta.pb.swift */,
				E059D3135F671B48CB5B6F06 /* submit.pb.swift */,
				458D19126E809E9EE9F0522E /* transaction.pb.swift */,
				ED0380ECB6E23C33447CF265 /* xrp_ledger.grpc.swift */,
				9B065F20F6A6596A26A23B5A /* xrp_ledger.pb.swift */,
			);
			path = v1;
			sourceTree = "<group>";
		};
		38B3196B9E4FD35835BEE810 /* generated */ = {
			isa = PBXGroup;
			children = (
				E2BD7B0DA94BE8465E67080A /* ilp */,
				A1122FB7B98F7D7FAE81C682 /* Legacy */,
				F86B3E8786865B1D27DED930 /* org */,
			);
			path = generated;
			sourceTree = "<group>";
		};
		4B68BC3EC276CB975F2EA0F9 /* Fakes */ = {
			isa = PBXGroup;
			children = (
				7ACE19B61522015207CC5FB4 /* FakeNetworkClient.swift */,
				DBC3C1F97079E9102F5DEC2A /* FakeXpringClient.swift */,
			);
			path = Fakes;
			sourceTree = "<group>";
		};
		4C21402923B912FCCECADC8F /* Legacy */ = {
			isa = PBXGroup;
			children = (
				2AF9D6918A981B4AFFE22968 /* Io_Xpring_XRPLedgerAPIServiceClient+LegacyNetworkClient.swift */,
				9C3408A16393988DCD3648B8 /* LegacyDefaultXpringClient.swift */,
				918A8D9C713789CDBC875C73 /* LegacyNetworkClient.swift */,
				68F03A5FBEF34F4F59F6A489 /* LegacySigner.swift */,
				CF388C9762DFD00C29A1F82D /* JavaScript */,
			);
			path = Legacy;
			sourceTree = "<group>";
		};
		4C5EADE3006A426BBF0F5C9F /* Frameworks */ = {
			isa = PBXGroup;
			children = (
				D0B2CC3200C991751870213B /* Carthage */,
			);
			name = Frameworks;
			sourceTree = "<group>";
		};
		65B0CE32005C7B8CCF7CA45D /* Fakes */ = {
			isa = PBXGroup;
			children = (
				732BE8DD2F6343752E813780 /* LegacyFakeNetworkClient.swift */,
			);
			path = Fakes;
			sourceTree = "<group>";
		};
		8058BBA834F5576882B0C08C /* Resources */ = {
			isa = PBXGroup;
			children = (
				8D7CE69F01BAB5B027753EB1 /* index.js */,
			);
			path = Resources;
			sourceTree = "<group>";
		};
		90BA56327A1CB4DCD03B8EBB /* rpc */ = {
			isa = PBXGroup;
			children = (
				2B3E98975DDCF203123D56B7 /* v1 */,
			);
			path = rpc;
			sourceTree = "<group>";
		};
		A1122FB7B98F7D7FAE81C682 /* Legacy */ = {
			isa = PBXGroup;
			children = (
				C4A1BD1E71FF2924EEB254E4 /* account_info.legacy.pb.swift */,
				433634E362F59C8D8BFC47A2 /* currency.legacy.pb.swift */,
				CA80DCAD6A34B7C64853ED8C /* fee.legacy.pb.swift */,
				0C2EEE63969322742BF42695 /* fiat_amount.legacy.pb.swift */,
				D9C5CA44937831B6D4D6C2A4 /* get_account_info_request.legacy.pb.swift */,
				F165451C299B5F03743452F3 /* get_fee_request.legacy.pb.swift */,
				5D149151FC4BDB6710400F26 /* get_latest_validated_ledger_sequence_request.legacy.pb.swift */,
				949D6FA55B17F1CF9C79628F /* get_transaction_status_request.legacy.pb.swift */,
				73821CD37E7723908344FCC6 /* ledger_sequence.legacy.pb.swift */,
				AD7149FEE36A8532739977C5 /* payment.legacy.pb.swift */,
				2077CD52EA7F0DDF3E43D6C6 /* signed_transaction.legacy.pb.swift */,
				0002C43479D0E7853BB1C8F5 /* submit_signed_transaction_request.legacy.pb.swift */,
				6FA52B4D0F398FE9FB0E352F /* submit_signed_transaction_response.legacy.pb.swift */,
				D5F2426ACCAAFCDCD55A2685 /* transaction_status.legacy.pb.swift */,
				E3CFA7AC834E90F09184EA40 /* transaction.legacy.pb.swift */,
				6F6A3D567C5302610923CA60 /* xrp_amount.legacy.pb.swift */,
				DA22AF185568EC2CBD41603E /* xrp_ledger.legacy.grpc.swift */,
				B4386C5D599B4959B89A81E5 /* xrp_ledger.legacy.pb.swift */,
			);
			path = Legacy;
			sourceTree = "<group>";
		};
		A743325004105077661E3407 /* iOS */ = {
			isa = PBXGroup;
			children = (
				B776589D95D938D60AB4917C /* SwiftGRPC.framework */,
				6D4D56F206D17777FA6E54E1 /* SwiftProtobuf.framework */,
			);
			path = iOS;
			sourceTree = "<group>";
		};
		B45F6B0DBC21518A0F9075B8 /* Mac */ = {
			isa = PBXGroup;
			children = (
				58A74192BD297BC4E78F9B95 /* SwiftGRPC.framework */,
				1E488ABD93CCADA4769887E2 /* SwiftProtobuf.framework */,
			);
			path = Mac;
			sourceTree = "<group>";
		};
		BBAD321263700FD683CDB723 = {
			isa = PBXGroup;
			children = (
				CB9535AD222E7D0A4AEA492D /* Tests */,
				287FB39E169194BD52DF18EC /* XpringKit */,
				4C5EADE3006A426BBF0F5C9F /* Frameworks */,
				0A3200BF089828BCE3ECEC66 /* Products */,
			);
			sourceTree = "<group>";
		};
		CB9535AD222E7D0A4AEA492D /* Tests */ = {
			isa = PBXGroup;
			children = (
				FB8141A7936A12BB62F71D89 /* DefaultXpringClientTest.swift */,
				D300276FE254845F4B571FFE /* Hex+ByteArrayTest.swift */,
				B42C1A6AD7B7AC4F5483751E /* IntegrationTests.swift */,
				AEFA016E351D30D824FF119A /* ReliableSubmissionXpringClientTest.swift */,
				7B9235E33F4B53ED0FD35D50 /* SignerTests.swift */,
				C1D0F50AF49F103E1E0B3D50 /* UtilsTest.swift */,
				D05F8765E9BE754C41FCEB39 /* WalletTest.swift */,
				4B68BC3EC276CB975F2EA0F9 /* Fakes */,
				07D01DAB4FF83BA669FDA499 /* Helpers */,
				CE640A55C36573172D2B93CB /* Legacy */,
			);
			path = Tests;
			sourceTree = "<group>";
		};
		CE640A55C36573172D2B93CB /* Legacy */ = {
			isa = PBXGroup;
			children = (
				0B79DC734C8FDF8358DA1FEB /* LegacyDefaultXpringClientTest.swift */,
				5185CEF2E95BDC5E9820921B /* LegacySignerTest.swift */,
				65B0CE32005C7B8CCF7CA45D /* Fakes */,
			);
			path = Legacy;
			sourceTree = "<group>";
		};
		CF388C9762DFD00C29A1F82D /* JavaScript */ = {
			isa = PBXGroup;
			children = (
				EB8BF9E06D061BFF85455A2D /* JSValue+Io_Xpring_SignedTransaction.swift */,
				8EE7F3F2F1430E3C16BDB74F /* LegacyJavaScriptSigner.swift */,
			);
			path = JavaScript;
			sourceTree = "<group>";
		};
		D0B2CC3200C991751870213B /* Carthage */ = {
			isa = PBXGroup;
			children = (
				A743325004105077661E3407 /* iOS */,
				B45F6B0DBC21518A0F9075B8 /* Mac */,
			);
			name = Carthage;
			path = Carthage/Build;
			sourceTree = "<group>";
		};
		E2BD7B0DA94BE8465E67080A /* ilp */ = {
			isa = PBXGroup;
			children = (
				B5E48BD016CB48D6DD24AEE0 /* account_service.grpc.swift */,
				09308780C1F6342570A27026 /* account_service.pb.swift */,
				FDC3523CFEE8C1121BFEFE49 /* balance_service.grpc.swift */,
				BE280E235DBA00D9A9DEF7D9 /* balance_service.pb.swift */,
				2FDC964771E566F679F8D697 /* create_account_request.pb.swift */,
				5F53959EA38E3A5DED7017BF /* create_account_response.pb.swift */,
				7A5B390729966A369957AD56 /* get_account_request.pb.swift */,
				4503FFB2656D5969279B5D1B /* get_account_response.pb.swift */,
				0612C58C0F58C0667668FE96 /* get_balance_request.pb.swift */,
				C437F6B8660BB13AA68CA03F /* get_balance_response.pb.swift */,
				61FDE3EE16D9D9F33E1208A9 /* ilp_over_http_service.grpc.swift */,
				87B1D134D50D3D92485C0A63 /* ilp_over_http_service.pb.swift */,
				56B46264F4BC24B7608F5E9A /* send_payment_request.pb.swift */,
				E5F91B57A9F948372BC35757 /* send_payment_response.pb.swift */,
			);
			path = ilp;
			sourceTree = "<group>";
		};
		EF57B1AE9D163880058D55AA /* xrpl */ = {
			isa = PBXGroup;
			children = (
				90BA56327A1CB4DCD03B8EBB /* rpc */,
			);
			path = xrpl;
			sourceTree = "<group>";
		};
		F86B3E8786865B1D27DED930 /* org */ = {
			isa = PBXGroup;
			children = (
				EF57B1AE9D163880058D55AA /* xrpl */,
			);
			path = org;
			sourceTree = "<group>";
		};
/* End PBXGroup section */

/* Begin PBXNativeTarget section */
		24ACFB1C81710699ECDD24CB /* XpringKit_iOS */ = {
			isa = PBXNativeTarget;
			buildConfigurationList = 7BA8FE527DC7BE7FF80239CC /* Build configuration list for PBXNativeTarget "XpringKit_iOS" */;
			buildPhases = (
				004E39AE4BB22B98A9607A01 /* Sources */,
				751AE346C9B77FEB1B14A857 /* SwiftLint */,
				2FC2717DCC21C577314715EE /* Resources */,
				E497FA3D1B436D18BFD43EBD /* Frameworks */,
			);
			buildRules = (
			);
			dependencies = (
			);
			name = XpringKit_iOS;
			productName = XpringKit_iOS;
			productReference = 2A961F46C813F5BA0254F222 /* XpringKit.framework */;
			productType = "com.apple.product-type.framework";
		};
		8333C33328B6276EB403E1B1 /* XpringKitTests_iOS */ = {
			isa = PBXNativeTarget;
			buildConfigurationList = E297DD85A482E745EB6971F6 /* Build configuration list for PBXNativeTarget "XpringKitTests_iOS" */;
			buildPhases = (
				8E8E62B8EBC976CF2C2FD834 /* Sources */,
				693EC403948C5859B445823F /* Frameworks */,
				9AB1F7C745FB1FDC9BE8C468 /* Embed Frameworks */,
			);
			buildRules = (
			);
			dependencies = (
				EE0AF8EDCB2D07531F7AB154 /* PBXTargetDependency */,
			);
			name = XpringKitTests_iOS;
			productName = XpringKitTests_iOS;
			productReference = D9713E57588F07A7974AB830 /* XpringKitTests.xctest */;
			productType = "com.apple.product-type.bundle.unit-test";
		};
		94A5F797EC8A5E0A00112752 /* XpringKitTests_macOS */ = {
			isa = PBXNativeTarget;
			buildConfigurationList = DE1C2C903A3D9332AC35F1CF /* Build configuration list for PBXNativeTarget "XpringKitTests_macOS" */;
			buildPhases = (
				34E3DE1F00648D7AFA5C9223 /* Sources */,
				BA65C296758FB8766FBA69E8 /* Frameworks */,
				4BB7D29CABBA1557303B4049 /* Embed Frameworks */,
			);
			buildRules = (
			);
			dependencies = (
				97703165081C6EE1C1F37FC2 /* PBXTargetDependency */,
			);
			name = XpringKitTests_macOS;
			productName = XpringKitTests_macOS;
			productReference = DCF6B999FCE0C29CC7A59D45 /* XpringKitTests.xctest */;
			productType = "com.apple.product-type.bundle.unit-test";
		};
		A12D87922461CD48ADB6B018 /* XpringKit_macOS */ = {
			isa = PBXNativeTarget;
			buildConfigurationList = 42FD0CB8CDA00F240CE3C6E3 /* Build configuration list for PBXNativeTarget "XpringKit_macOS" */;
			buildPhases = (
				CF8BF04BC4F0BD3EE88FCAAC /* Sources */,
				1A831B35A547D74992BCE1B6 /* SwiftLint */,
				8181CA1761747D043FA78A24 /* Resources */,
				D78BE88CF57466D7E5A78C1C /* Frameworks */,
			);
			buildRules = (
			);
			dependencies = (
			);
			name = XpringKit_macOS;
			productName = XpringKit_macOS;
			productReference = 1EA17318980B00CB10EAF3D4 /* XpringKit.framework */;
			productType = "com.apple.product-type.framework";
		};
/* End PBXNativeTarget section */

/* Begin PBXProject section */
		FCEE33D2FC20D4ADECCA6BF3 /* Project object */ = {
			isa = PBXProject;
			attributes = {
				LastUpgradeCheck = 1020;
				TargetAttributes = {
				};
			};
			buildConfigurationList = C0A52FC1F46AB2CDA8428A29 /* Build configuration list for PBXProject "XpringKit" */;
			compatibilityVersion = "Xcode 10.0";
			developmentRegion = en;
			hasScannedForEncodings = 0;
			knownRegions = (
				Base,
				en,
			);
			mainGroup = BBAD321263700FD683CDB723;
			projectDirPath = "";
			projectRoot = "";
			targets = (
				8333C33328B6276EB403E1B1 /* XpringKitTests_iOS */,
				94A5F797EC8A5E0A00112752 /* XpringKitTests_macOS */,
				24ACFB1C81710699ECDD24CB /* XpringKit_iOS */,
				A12D87922461CD48ADB6B018 /* XpringKit_macOS */,
			);
		};
/* End PBXProject section */

/* Begin PBXResourcesBuildPhase section */
		2FC2717DCC21C577314715EE /* Resources */ = {
			isa = PBXResourcesBuildPhase;
			buildActionMask = 2147483647;
			files = (
				4D3C5842323ECDB92DAD078B /* index.js in Resources */,
			);
			runOnlyForDeploymentPostprocessing = 0;
		};
		8181CA1761747D043FA78A24 /* Resources */ = {
			isa = PBXResourcesBuildPhase;
			buildActionMask = 2147483647;
			files = (
				972F45678C8E0EC9F65C8A50 /* index.js in Resources */,
			);
			runOnlyForDeploymentPostprocessing = 0;
		};
/* End PBXResourcesBuildPhase section */

/* Begin PBXShellScriptBuildPhase section */
		1A831B35A547D74992BCE1B6 /* SwiftLint */ = {
			isa = PBXShellScriptBuildPhase;
			buildActionMask = 2147483647;
			files = (
			);
			inputFileListPaths = (
			);
			inputPaths = (
			);
			name = SwiftLint;
			outputFileListPaths = (
			);
			outputPaths = (
			);
			runOnlyForDeploymentPostprocessing = 0;
			shellPath = /bin/sh;
			shellScript = "swiftlint autocorrect --config .swiftlint.yml";
		};
		751AE346C9B77FEB1B14A857 /* SwiftLint */ = {
			isa = PBXShellScriptBuildPhase;
			buildActionMask = 2147483647;
			files = (
			);
			inputFileListPaths = (
			);
			inputPaths = (
			);
			name = SwiftLint;
			outputFileListPaths = (
			);
			outputPaths = (
			);
			runOnlyForDeploymentPostprocessing = 0;
			shellPath = /bin/sh;
			shellScript = "swiftlint autocorrect --config .swiftlint.yml";
		};
/* End PBXShellScriptBuildPhase section */

/* Begin PBXSourcesBuildPhase section */
		004E39AE4BB22B98A9607A01 /* Sources */ = {
			isa = PBXSourcesBuildPhase;
			buildActionMask = 2147483647;
			files = (
				205CE177E9CE35786EFD462D /* Address.swift in Sources */,
				81C5E3886C4126C4CF497F8B /* ByteArray+Hex.swift in Sources */,
				010B3FEA5137EF8A500D236F /* DefaultXpringClient.swift in Sources */,
				C032EDB4E8E59CB11090C31D /* Hex+ByteArray.swift in Sources */,
				E61AFD4EEDA5BEB92FB1D0BF /* Hex.swift in Sources */,
				C3CC76FEB906B8C1C3D366F2 /* Io_Xpring_XRPLedgerAPIServiceClient+LegacyNetworkClient.swift in Sources */,
				4F0AB9DB3C30595B4C63D44C /* JSContext+XpringKit.swift in Sources */,
				CC58D2DB231F7D2F11E65C95 /* JSValue+Io_Xpring_SignedTransaction.swift in Sources */,
				FF78A09CEC303B89851054E5 /* JSValue+JavaScriptWallet.swift in Sources */,
				F2FC131ECE631D33B7010580 /* JSValue+JavaScriptWalletGenerationResult.swift in Sources */,
				376D7AD384530628CC2CC2F1 /* JavaScriptSerializer.swift in Sources */,
				F047D499C409455893734DDE /* JavaScriptSigner.swift in Sources */,
				418FA404281A1EB7FC192194 /* JavaScriptUtils.swift in Sources */,
				BEF208F007A9147A3422B5BC /* JavaScriptWallet.swift in Sources */,
				8848947D5A23B459EBBD1C2E /* JavaScriptWalletFactory.swift in Sources */,
				C1119E71DBAA8D0A9CC9E275 /* JavaScriptWalletGenerationResult.swift in Sources */,
				D63E7B41C6C7C720CB0FE589 /* LegacyDefaultXpringClient.swift in Sources */,
				FBFC6A80BB530F2EAD404513 /* LegacyJavaScriptSigner.swift in Sources */,
				9428BC07A9964D37FBD49DA7 /* LegacyNetworkClient.swift in Sources */,
				A61E43257CA4507F8620B136 /* LegacySigner.swift in Sources */,
				1194FDFC16C03EBA2B6D6C5D /* NetworkClient.swift in Sources */,
				6F01B174655CF9505B5BA44B /* RandomBytesUtil.swift in Sources */,
				1798A4E2DBB6E68AEA98FD77 /* RawTransactionStatus.swift in Sources */,
				2AC840E88FB8A6ACF88F4351 /* ReliableSubmissionXpringClient.swift in Sources */,
				A7FABE30C5A2336CDCBC5443 /* RippledFlags.swift in Sources */,
				3F223B7DEE83EE74E5B7ED7F /* Rpc_V1_XRPLedgerAPIServiceServiceClient+NetworkClient.swift in Sources */,
				3290ACBFC35352A9E8A83C27 /* Signer.swift in Sources */,
				9A5F323076CA0D38FA5F1DC1 /* Transaction.swift in Sources */,
				4060097AAC967721CFA653BB /* TransactionHash.swift in Sources */,
				952227251108B99C69F0EEBE /* TransactionStatus.swift in Sources */,
				9C4F498B7586CE1B089E587A /* Utils.swift in Sources */,
				2E74A8B58BC16DD3EBD77AE3 /* Wallet.swift in Sources */,
				DB26AC6D896AF31860B1CCE8 /* WalletGenerationResult.swift in Sources */,
				28430C7E1BD753FC9BEE2746 /* XRPJavaScriptLoader.swift in Sources */,
				FB60706C284D4869588ACD12 /* XRPLedgerError.swift in Sources */,
				8D12BD51DEC1CDE10E7BEE66 /* XpringClient.swift in Sources */,
				A2E0606267E284E43C0038A4 /* XpringClientDecorator.swift in Sources */,
				8EF76AEA7B16B18D205E34FA /* account.pb.swift in Sources */,
				E24BF711CDD580A7C9757F9A /* account_info.legacy.pb.swift in Sources */,
				051354CA3A57DCBB68B902AB /* account_service.grpc.swift in Sources */,
				46DDF9167C9203B7ABED7591 /* account_service.pb.swift in Sources */,
				FF946D8E67246E1A83D03F0F /* amount.pb.swift in Sources */,
				BFA35E2492BC62515CBADCDC /* balance_service.grpc.swift in Sources */,
				BFFDA1872E54D07EC0B6ED7F /* balance_service.pb.swift in Sources */,
				82D31D4D767CDE8DA1D4C71A /* common.pb.swift in Sources */,
				AEE77EF8E3BC82C7EDE6F34F /* create_account_request.pb.swift in Sources */,
				DEA88B6FBDE9C4C63FBEC32F /* create_account_response.pb.swift in Sources */,
				C98FF2F03772F82A959C0DB1 /* currency.legacy.pb.swift in Sources */,
				8C9A3E18C2DFB448FF3BC2DC /* fee.legacy.pb.swift in Sources */,
				DD90CADB4D43A1F02318D774 /* fiat_amount.legacy.pb.swift in Sources */,
				79E5CD5801E17AF3EE5D5BAB /* get_account_info.pb.swift in Sources */,
				2515B29D51BF5EFBE2AF8F2A /* get_account_info_request.legacy.pb.swift in Sources */,
				DD41D205FFC3789DD24769F7 /* get_account_request.pb.swift in Sources */,
				DEE8DF85774DB3B1E7207507 /* get_account_response.pb.swift in Sources */,
				0602DA1A6B22958B5904798D /* get_account_transaction_history.pb.swift in Sources */,
				7633E1E52966EB764CB50C0F /* get_balance_request.pb.swift in Sources */,
				D02589F184F7383725213F68 /* get_balance_response.pb.swift in Sources */,
				9127C4332F4DF73BB7EF5987 /* get_fee.pb.swift in Sources */,
				33DC66EC1A0EF286D0C8C099 /* get_fee_request.legacy.pb.swift in Sources */,
				A09E00F6D02A7467F8F496E6 /* get_latest_validated_ledger_sequence_request.legacy.pb.swift in Sources */,
				9FB15ACE2C8C871C3265D5F8 /* get_transaction.pb.swift in Sources */,
				53F6E7339DD67EA3A6F65953 /* get_transaction_status_request.legacy.pb.swift in Sources */,
				C9940A24E6A4EFAE5EB60950 /* ilp_over_http_service.grpc.swift in Sources */,
				C1B078004CF2D4F60FD9C8C5 /* ilp_over_http_service.pb.swift in Sources */,
				B6DA6A273206BB34926696EF /* ledger.pb.swift in Sources */,
				6F45F21D33BD43E34E12D927 /* ledger_objects.pb.swift in Sources */,
				6A7BA44E08E21670FF0AB84C /* ledger_sequence.legacy.pb.swift in Sources */,
				AD0C9E75F6D4A2F5BA16C161 /* meta.pb.swift in Sources */,
				F5AF1E6BE2328B56AD0912F3 /* payment.legacy.pb.swift in Sources */,
				8945810DE27DF575C5578692 /* send_payment_request.pb.swift in Sources */,
				60458AFF3A05D04518AF512C /* send_payment_response.pb.swift in Sources */,
				3FFAEF53DBD5E5C2FD3CCAA3 /* signed_transaction.legacy.pb.swift in Sources */,
				2E6AF66659EAE38E69291CB2 /* submit.pb.swift in Sources */,
				1A9E915DCB050311BAFC56B1 /* submit_signed_transaction_request.legacy.pb.swift in Sources */,
				588081EE271A37F189B7530C /* submit_signed_transaction_response.legacy.pb.swift in Sources */,
				DB45A08F8767F545846E8C8D /* transaction.legacy.pb.swift in Sources */,
				55CC48E792FEE0B1E2785A43 /* transaction.pb.swift in Sources */,
				05229CA94613427E8D294518 /* transaction_status.legacy.pb.swift in Sources */,
				B1577504A1FF7925591143F3 /* xrp_amount.legacy.pb.swift in Sources */,
				0F99E3E25A522DDACD80D358 /* xrp_ledger.grpc.swift in Sources */,
				E54D55F6B0A631D18D3332BC /* xrp_ledger.legacy.grpc.swift in Sources */,
				795B3CB263354886D46FE4ED /* xrp_ledger.legacy.pb.swift in Sources */,
				2A4CEA26140CCD9229D79104 /* xrp_ledger.pb.swift in Sources */,
			);
			runOnlyForDeploymentPostprocessing = 0;
		};
		34E3DE1F00648D7AFA5C9223 /* Sources */ = {
			isa = PBXSourcesBuildPhase;
			buildActionMask = 2147483647;
			files = (
				1053167CEB5E37D821825F29 /* Address+Test.swift in Sources */,
				A6F54469EDE978937427DC52 /* DefaultXpringClientTest.swift in Sources */,
				F3B0B83254481E6444F86C8D /* FakeNetworkClient+Test.swift in Sources */,
				559ED2AB9EF5FD27838AA624 /* FakeNetworkClient.swift in Sources */,
				FB5975520257746149AAEC06 /* FakeXpringClient.swift in Sources */,
				188FACFFE2C91FC8C63141CC /* Hex+ByteArrayTest.swift in Sources */,
				6B85D18D3F38F8968EF41032 /* IntegrationTests.swift in Sources */,
				AAE07BFDB6A2E0E3598E1F21 /* Io_Xpring_AccountInfo+Test.swift in Sources */,
				863DEEBC8E94EDDD09DE80D9 /* Io_Xpring_Fee+Test.swift in Sources */,
				48662544C50C4A74F0245ADE /* Io_Xpring_LedgerSequence+Test.swift in Sources */,
				0966D410DA2D6C95EF288868 /* Io_Xpring_SubmitSignedTransactionResponse+Test.swift in Sources */,
				7E618A081F8A5090CFAA70EE /* Io_Xpring_TransactionStatus+Test.swift in Sources */,
				BF897B8B254A8CDD77F8D291 /* LegacyDefaultXpringClientTest.swift in Sources */,
				B453FC2D052EE1384450D631 /* LegacyFakeNetworkClient+Test.swift in Sources */,
				184FE8E7E581A3AAD65B1D0D /* LegacyFakeNetworkClient.swift in Sources */,
				47D06DA37778837B0E6A9AA1 /* LegacySignerTest.swift in Sources */,
				5A89E6357D16B50EA9F04548 /* Org_Xrpl_Rpc_V1_GetAccountTransactionHistoryResponse+Test.swift in Sources */,
				2978A5F9E3F8AF7049C6459E /* ReliableSubmissionXpringClientTest.swift in Sources */,
				1995DE5C8101869990483423 /* Rpc_V1_GetAccountInfoResponse+Test.swift in Sources */,
				DE7A2C413FE64B7BDB87CB4D /* Rpc_V1_GetFeeResponse+Test.swift in Sources */,
				0D8A91786ED65774DA0D64CD /* Rpc_V1_GetTxResponse+Test.swift in Sources */,
				46EEF102881ECA8CF0604AE1 /* Rpc_V1_SubmitTransactionResponse+Test.swift in Sources */,
				5B2931FD0FA9B76E09BA277F /* SignerTests.swift in Sources */,
				6C88CDB36D684C77818121E8 /* String+Test.swift in Sources */,
				997BE1BE8B0757FDCC18E145 /* TransactionArray+Test.swift in Sources */,
				F3CF8F0714D07FEA894C87B3 /* TransactionHash+Test.swift in Sources */,
				922500B0A30F7989C1033922 /* UInt64+Test.swift in Sources */,
				7B4DACB74AC645F871515879 /* UtilsTest.swift in Sources */,
				21BE117BA8C40CE2934C9D21 /* Wallet+Test.swift in Sources */,
				712A85D43E83845BBC6C1FA6 /* WalletTest.swift in Sources */,
				79415A03BDDA31881344FB83 /* XpringKitTestError.swift in Sources */,
			);
			runOnlyForDeploymentPostprocessing = 0;
		};
		8E8E62B8EBC976CF2C2FD834 /* Sources */ = {
			isa = PBXSourcesBuildPhase;
			buildActionMask = 2147483647;
			files = (
				7B9ADCFF14AF87E6751F8E46 /* Address+Test.swift in Sources */,
				E390C1796DDC19E93B9F58E4 /* DefaultXpringClientTest.swift in Sources */,
				40156D93772298F5C8DFB1FF /* FakeNetworkClient+Test.swift in Sources */,
				B525EDC4B7BBAB3CF674891F /* FakeNetworkClient.swift in Sources */,
				DBF344E3EBAFC39311529A2E /* FakeXpringClient.swift in Sources */,
				3DF17BB5EB19DD9FC1910B47 /* Hex+ByteArrayTest.swift in Sources */,
				7B54EC43CDEB457E0A065ED2 /* IntegrationTests.swift in Sources */,
				C556A563E8FC44E5D9C8F002 /* Io_Xpring_AccountInfo+Test.swift in Sources */,
				DF27CE44403C5FA54D4BADCB /* Io_Xpring_Fee+Test.swift in Sources */,
				08BCA7C8AFC6517002842D6D /* Io_Xpring_LedgerSequence+Test.swift in Sources */,
				4715CEF01259CFDDFBD12CC1 /* Io_Xpring_SubmitSignedTransactionResponse+Test.swift in Sources */,
				20F95394AC4AEB303775EDF5 /* Io_Xpring_TransactionStatus+Test.swift in Sources */,
				6D2F8569A6B7067F8E8C8C23 /* LegacyDefaultXpringClientTest.swift in Sources */,
				805034C91E638A1A3185908A /* LegacyFakeNetworkClient+Test.swift in Sources */,
				A85B294480C396FE29D485FB /* LegacyFakeNetworkClient.swift in Sources */,
				FA8ACD4B038DA24069A151B9 /* LegacySignerTest.swift in Sources */,
				E89297B29010AACAC6D05131 /* Org_Xrpl_Rpc_V1_GetAccountTransactionHistoryResponse+Test.swift in Sources */,
				7FC50C37A67CE21E363753CD /* ReliableSubmissionXpringClientTest.swift in Sources */,
				152CC36F6D274C30EF268E65 /* Rpc_V1_GetAccountInfoResponse+Test.swift in Sources */,
				2EC6061E51425BF5233A7054 /* Rpc_V1_GetFeeResponse+Test.swift in Sources */,
				02CE1498689341A9825BFA82 /* Rpc_V1_GetTxResponse+Test.swift in Sources */,
				994F54CDF879C378A7A2D35B /* Rpc_V1_SubmitTransactionResponse+Test.swift in Sources */,
				0F49532FCD38B077540E4627 /* SignerTests.swift in Sources */,
				2DACDED9956C193F4E57806A /* String+Test.swift in Sources */,
				8287E94AB8CE8C75B1B3C1B2 /* TransactionArray+Test.swift in Sources */,
				48113CAF3E46ED0ED426D1D0 /* TransactionHash+Test.swift in Sources */,
				E7ABC8D8F5D1C896C16B37EF /* UInt64+Test.swift in Sources */,
				E4DE5E80EB10CE7EC39BC7CA /* UtilsTest.swift in Sources */,
				C14DA5929841BC8DDF1158E7 /* Wallet+Test.swift in Sources */,
				F1325A49C497A4C39141E751 /* WalletTest.swift in Sources */,
				567AA63408E8F1A026494AAF /* XpringKitTestError.swift in Sources */,
			);
			runOnlyForDeploymentPostprocessing = 0;
		};
		CF8BF04BC4F0BD3EE88FCAAC /* Sources */ = {
			isa = PBXSourcesBuildPhase;
			buildActionMask = 2147483647;
			files = (
				EBD43CC9507B11932FE0FAFA /* Address.swift in Sources */,
				0911ACB7075E91476780E084 /* ByteArray+Hex.swift in Sources */,
				3D4A18347D759318BED66099 /* DefaultXpringClient.swift in Sources */,
				1A247DABC8E1862F4657C0D4 /* Hex+ByteArray.swift in Sources */,
				203845E470989D16A042A55C /* Hex.swift in Sources */,
				95E8FE50FEEB211CC05D4162 /* Io_Xpring_XRPLedgerAPIServiceClient+LegacyNetworkClient.swift in Sources */,
				75716AFBE3E81C8358C9D457 /* JSContext+XpringKit.swift in Sources */,
				8B7EC090F90B1953D7B72EF1 /* JSValue+Io_Xpring_SignedTransaction.swift in Sources */,
				8FC35678AE62B871ABB68F4F /* JSValue+JavaScriptWallet.swift in Sources */,
				E9490A92BBADB2B40C7B0CFB /* JSValue+JavaScriptWalletGenerationResult.swift in Sources */,
				57C790A9F7337BE05048955A /* JavaScriptSerializer.swift in Sources */,
				AD92D934BB53C1859A37C4CD /* JavaScriptSigner.swift in Sources */,
				7210FB6A92F5DB55ABBFFAEB /* JavaScriptUtils.swift in Sources */,
				AEA1DA055AC51BCCB1F31A11 /* JavaScriptWallet.swift in Sources */,
				004CE447B535A5DDAAC7881D /* JavaScriptWalletFactory.swift in Sources */,
				5DD0CF7ED7032C6DD176EC72 /* JavaScriptWalletGenerationResult.swift in Sources */,
				A073987ACFAEE9A49EDE321E /* LegacyDefaultXpringClient.swift in Sources */,
				DE1F34DDB17330323B0E0E29 /* LegacyJavaScriptSigner.swift in Sources */,
				3CC5E10BF91A96C10F1AD993 /* LegacyNetworkClient.swift in Sources */,
				9F51C743E99E04D4FC6EF60D /* LegacySigner.swift in Sources */,
				FFDD4E05736F1A79B6DB680B /* NetworkClient.swift in Sources */,
				4358ECC24A624D8C4C3F9CF4 /* RandomBytesUtil.swift in Sources */,
				049A8B04FCBF15D1DACC01EF /* RawTransactionStatus.swift in Sources */,
				179ECB919EF25B89D2B36F34 /* ReliableSubmissionXpringClient.swift in Sources */,
				9B5FB971EB6C7209055B5A31 /* RippledFlags.swift in Sources */,
				274A691AA35347CB2F09E92F /* Rpc_V1_XRPLedgerAPIServiceServiceClient+NetworkClient.swift in Sources */,
				6933342C51E08FAFA80E5244 /* Signer.swift in Sources */,
				91A1DB1B972590E2971CB1B2 /* Transaction.swift in Sources */,
				79FD2BD66600BDE782DE7C0A /* TransactionHash.swift in Sources */,
				7F29A55A5EE4CB4A41C73E2B /* TransactionStatus.swift in Sources */,
				C96B86F7E67405016867D3EC /* Utils.swift in Sources */,
				3D64D171483F28464E621B42 /* Wallet.swift in Sources */,
				2DFB7C1BCA54ED07FCEE083A /* WalletGenerationResult.swift in Sources */,
				52FEEA10075B52FD7F425E46 /* XRPJavaScriptLoader.swift in Sources */,
				E48C20215EBBCB8C44B08A0B /* XRPLedgerError.swift in Sources */,
				3F30AAD98A595AEB8402D5A1 /* XpringClient.swift in Sources */,
				12ADBDAD47E9B75D1515567D /* XpringClientDecorator.swift in Sources */,
				06BCAB4CE4F04C784F71BED0 /* account.pb.swift in Sources */,
				9C3D36DEFF2C175F0C7B81B9 /* account_info.legacy.pb.swift in Sources */,
				3ABD03222520BCE454F74B67 /* account_service.grpc.swift in Sources */,
				618C09B0D13C534942701C55 /* account_service.pb.swift in Sources */,
				862D5FCA714E1ABB87AF54CF /* amount.pb.swift in Sources */,
				F55662C92FA0206026C67E99 /* balance_service.grpc.swift in Sources */,
				6265EAADF0F49368066041F0 /* balance_service.pb.swift in Sources */,
				D58C2A36E92F8BE220AE2D5B /* common.pb.swift in Sources */,
				0BAF3F209B7C93909B65CC4E /* create_account_request.pb.swift in Sources */,
				D657F62289513455004921A9 /* create_account_response.pb.swift in Sources */,
				0D92E47B9DAF9D604D8470B0 /* currency.legacy.pb.swift in Sources */,
				CCEEE286D4FB9E1014BFF316 /* fee.legacy.pb.swift in Sources */,
				E185565297643D614B955206 /* fiat_amount.legacy.pb.swift in Sources */,
				ECF1B861D8B630CD4BC2B942 /* get_account_info.pb.swift in Sources */,
				5F304B8D60D4DF9B67877135 /* get_account_info_request.legacy.pb.swift in Sources */,
				50CE17DE01D2B8273803713E /* get_account_request.pb.swift in Sources */,
				C2BD95AE57AC93A0FAE53997 /* get_account_response.pb.swift in Sources */,
				AFEF3AADB223FFF8F224D484 /* get_account_transaction_history.pb.swift in Sources */,
				FABA7E2B0ABA2755DF8CA01A /* get_balance_request.pb.swift in Sources */,
				C82B45A902AE64E3005087EE /* get_balance_response.pb.swift in Sources */,
				D2B01AD7F99B77C6B2D3419E /* get_fee.pb.swift in Sources */,
				70B59C3215BC7AB1750987CE /* get_fee_request.legacy.pb.swift in Sources */,
				BF905AA0088A475CF83F4757 /* get_latest_validated_ledger_sequence_request.legacy.pb.swift in Sources */,
				1FA6ADEC2CAFD735AA5D1D4D /* get_transaction.pb.swift in Sources */,
				6653C323B87A0C403B5606DB /* get_transaction_status_request.legacy.pb.swift in Sources */,
				A00FCA10831CFB39C9070D30 /* ilp_over_http_service.grpc.swift in Sources */,
				57942F616CED2F1FBBFB3F0E /* ilp_over_http_service.pb.swift in Sources */,
				5C65D51CE6406BD4D1373602 /* ledger.pb.swift in Sources */,
				FC5E8544F2611AF66524CE40 /* ledger_objects.pb.swift in Sources */,
				E34D6EDC67872A40048CC1C5 /* ledger_sequence.legacy.pb.swift in Sources */,
				90CFBB6D040734C7937C74FD /* meta.pb.swift in Sources */,
				FC72E5CBA4635904E636D3E9 /* payment.legacy.pb.swift in Sources */,
				86B2A810A7784BDA97A5A4DC /* send_payment_request.pb.swift in Sources */,
				73A88C53338897780B4F4D15 /* send_payment_response.pb.swift in Sources */,
				9B79447614BE2E909D988BBC /* signed_transaction.legacy.pb.swift in Sources */,
				621744E2E364A500F471DC48 /* submit.pb.swift in Sources */,
				2F12E3AD0806FE502AA10EB4 /* submit_signed_transaction_request.legacy.pb.swift in Sources */,
				2937D1C3D21F8885935457BE /* submit_signed_transaction_response.legacy.pb.swift in Sources */,
				A0F1F02130A238424F4D2D0C /* transaction.legacy.pb.swift in Sources */,
				67839529F78EEAD34E9C3219 /* transaction.pb.swift in Sources */,
				79346DEC7AE431ACDBFAAA76 /* transaction_status.legacy.pb.swift in Sources */,
				B035CD11FE7B781272710EF4 /* xrp_amount.legacy.pb.swift in Sources */,
				059F562CF807FA5B00FA580F /* xrp_ledger.grpc.swift in Sources */,
				0655C7EA964E676D13468DF3 /* xrp_ledger.legacy.grpc.swift in Sources */,
				519DC8AE271069963A36A4B4 /* xrp_ledger.legacy.pb.swift in Sources */,
				D97EF32A5C1E38669590DF51 /* xrp_ledger.pb.swift in Sources */,
			);
			runOnlyForDeploymentPostprocessing = 0;
		};
/* End PBXSourcesBuildPhase section */

/* Begin PBXTargetDependency section */
		97703165081C6EE1C1F37FC2 /* PBXTargetDependency */ = {
			isa = PBXTargetDependency;
			target = A12D87922461CD48ADB6B018 /* XpringKit_macOS */;
			targetProxy = 3DC32DBEA756A8C6D3E58705 /* PBXContainerItemProxy */;
		};
		EE0AF8EDCB2D07531F7AB154 /* PBXTargetDependency */ = {
			isa = PBXTargetDependency;
			target = 24ACFB1C81710699ECDD24CB /* XpringKit_iOS */;
			targetProxy = 045BD31678AEF7B31FD11C21 /* PBXContainerItemProxy */;
		};
/* End PBXTargetDependency section */

/* Begin XCBuildConfiguration section */
		1A53A138DAF624ADDD384D36 /* Debug */ = {
			isa = XCBuildConfiguration;
			buildSettings = {
				CODE_SIGN_IDENTITY = "";
				COMBINE_HIDPI_IMAGES = YES;
				CURRENT_PROJECT_VERSION = 1;
				DEFINES_MODULE = YES;
				DYLIB_COMPATIBILITY_VERSION = 1;
				DYLIB_CURRENT_VERSION = 1;
				DYLIB_INSTALL_NAME_BASE = "@rpath";
				FRAMEWORK_SEARCH_PATHS = (
					"$(inherited)",
					"$(PROJECT_DIR)/Carthage/Build/Mac",
				);
				INSTALL_PATH = "$(LOCAL_LIBRARY_DIR)/Frameworks";
				LD_RUNPATH_SEARCH_PATHS = (
					"$(inherited)",
					"@executable_path/../Frameworks",
				);
				PRODUCT_BUNDLE_IDENTIFIER = "io.xpring.XpringKit-macOS";
				PRODUCT_NAME = XpringKit;
				SDKROOT = macosx;
				SKIP_INSTALL = YES;
				VERSIONING_SYSTEM = "apple-generic";
			};
			name = Debug;
		};
		1B53DA72FD51CDCA4D2CCCF9 /* Release */ = {
			isa = XCBuildConfiguration;
			buildSettings = {
				ALWAYS_SEARCH_USER_PATHS = NO;
				CLANG_ANALYZER_NONNULL = YES;
				CLANG_ANALYZER_NUMBER_OBJECT_CONVERSION = YES_AGGRESSIVE;
				CLANG_CXX_LANGUAGE_STANDARD = "gnu++14";
				CLANG_CXX_LIBRARY = "libc++";
				CLANG_ENABLE_MODULES = YES;
				CLANG_ENABLE_OBJC_ARC = YES;
				CLANG_WARN_BLOCK_CAPTURE_AUTORELEASING = YES;
				CLANG_WARN_BOOL_CONVERSION = YES;
				CLANG_WARN_COMMA = YES;
				CLANG_WARN_CONSTANT_CONVERSION = YES;
				CLANG_WARN_DEPRECATED_OBJC_IMPLEMENTATIONS = YES;
				CLANG_WARN_DIRECT_OBJC_ISA_USAGE = YES_ERROR;
				CLANG_WARN_DOCUMENTATION_COMMENTS = YES;
				CLANG_WARN_EMPTY_BODY = YES;
				CLANG_WARN_ENUM_CONVERSION = YES;
				CLANG_WARN_INFINITE_RECURSION = YES;
				CLANG_WARN_INT_CONVERSION = YES;
				CLANG_WARN_NON_LITERAL_NULL_CONVERSION = YES;
				CLANG_WARN_OBJC_IMPLICIT_RETAIN_SELF = YES;
				CLANG_WARN_OBJC_LITERAL_CONVERSION = YES;
				CLANG_WARN_OBJC_ROOT_CLASS = YES_ERROR;
				CLANG_WARN_RANGE_LOOP_ANALYSIS = YES;
				CLANG_WARN_STRICT_PROTOTYPES = YES;
				CLANG_WARN_SUSPICIOUS_MOVE = YES;
				CLANG_WARN_UNGUARDED_AVAILABILITY = YES_AGGRESSIVE;
				CLANG_WARN_UNREACHABLE_CODE = YES;
				CLANG_WARN__DUPLICATE_METHOD_MATCH = YES;
				COPY_PHASE_STRIP = NO;
				DEBUG_INFORMATION_FORMAT = "dwarf-with-dsym";
				ENABLE_NS_ASSERTIONS = NO;
				ENABLE_STRICT_OBJC_MSGSEND = YES;
				GCC_C_LANGUAGE_STANDARD = gnu11;
				GCC_NO_COMMON_BLOCKS = YES;
				GCC_WARN_64_TO_32_BIT_CONVERSION = YES;
				GCC_WARN_ABOUT_RETURN_TYPE = YES_ERROR;
				GCC_WARN_UNDECLARED_SELECTOR = YES;
				GCC_WARN_UNINITIALIZED_AUTOS = YES_AGGRESSIVE;
				GCC_WARN_UNUSED_FUNCTION = YES;
				GCC_WARN_UNUSED_VARIABLE = YES;
				LD_RUNPATH_SEARCH_PATHS = "$(inherited) @executable_path/../Frameworks @loader_path/../Frameworks $(PROJECT_DIR)/Carthage/Build/iOS";
				PRODUCT_NAME = "$(TARGET_NAME)";
				SWIFT_COMPILATION_MODE = wholemodule;
				SWIFT_VERSION = 5.0;
				VALIDATE_PRODUCT = YES;
			};
			name = Release;
		};
		2A996D83A460890FD68B8F66 /* Release */ = {
			isa = XCBuildConfiguration;
			buildSettings = {
				CODE_SIGN_IDENTITY = "";
				COMBINE_HIDPI_IMAGES = YES;
				CURRENT_PROJECT_VERSION = 1;
				DEFINES_MODULE = YES;
				DYLIB_COMPATIBILITY_VERSION = 1;
				DYLIB_CURRENT_VERSION = 1;
				DYLIB_INSTALL_NAME_BASE = "@rpath";
				FRAMEWORK_SEARCH_PATHS = (
					"$(inherited)",
					"$(PROJECT_DIR)/Carthage/Build/Mac",
				);
				INSTALL_PATH = "$(LOCAL_LIBRARY_DIR)/Frameworks";
				LD_RUNPATH_SEARCH_PATHS = (
					"$(inherited)",
					"@executable_path/../Frameworks",
				);
				PRODUCT_BUNDLE_IDENTIFIER = "io.xpring.XpringKit-macOS";
				PRODUCT_NAME = XpringKit;
				SDKROOT = macosx;
				SKIP_INSTALL = YES;
				VERSIONING_SYSTEM = "apple-generic";
			};
			name = Release;
		};
		2E7743C0CD55371BFB458235 /* Debug */ = {
			isa = XCBuildConfiguration;
			buildSettings = {
				BUNDLE_LOADER = "$(TEST_HOST)";
				FRAMEWORK_SEARCH_PATHS = (
					"$(inherited)",
					"$(PROJECT_DIR)/Carthage/Build/iOS",
				);
				LD_RUNPATH_SEARCH_PATHS = (
					"$(inherited)",
					"@executable_path/Frameworks",
					"@loader_path/Frameworks",
				);
				PRODUCT_BUNDLE_IDENTIFIER = "io.xpring.XpringKitTests-iOS";
				PRODUCT_NAME = XpringKitTests;
				SDKROOT = iphoneos;
				TARGETED_DEVICE_FAMILY = "1,2";
			};
			name = Debug;
		};
		79736EE579E62374A83E2609 /* Release */ = {
			isa = XCBuildConfiguration;
			buildSettings = {
				BUNDLE_LOADER = "$(TEST_HOST)";
				FRAMEWORK_SEARCH_PATHS = (
					"$(inherited)",
					"$(PROJECT_DIR)/Carthage/Build/iOS",
				);
				LD_RUNPATH_SEARCH_PATHS = (
					"$(inherited)",
					"@executable_path/Frameworks",
					"@loader_path/Frameworks",
				);
				PRODUCT_BUNDLE_IDENTIFIER = "io.xpring.XpringKitTests-iOS";
				PRODUCT_NAME = XpringKitTests;
				SDKROOT = iphoneos;
				TARGETED_DEVICE_FAMILY = "1,2";
			};
			name = Release;
		};
		851B60754B3473B865AAC316 /* Debug */ = {
			isa = XCBuildConfiguration;
			buildSettings = {
				BUNDLE_LOADER = "$(TEST_HOST)";
				COMBINE_HIDPI_IMAGES = YES;
				FRAMEWORK_SEARCH_PATHS = (
					"$(inherited)",
					"$(PROJECT_DIR)/Carthage/Build/Mac",
				);
				LD_RUNPATH_SEARCH_PATHS = (
					"$(inherited)",
					"@executable_path/../Frameworks",
					"@loader_path/../Frameworks",
				);
				PRODUCT_BUNDLE_IDENTIFIER = "io.xpring.XpringKitTests-macOS";
				PRODUCT_NAME = XpringKitTests;
				SDKROOT = macosx;
			};
			name = Debug;
		};
		B9CC46D34DCA7966151CBB65 /* Release */ = {
			isa = XCBuildConfiguration;
			buildSettings = {
				BUNDLE_LOADER = "$(TEST_HOST)";
				COMBINE_HIDPI_IMAGES = YES;
				FRAMEWORK_SEARCH_PATHS = (
					"$(inherited)",
					"$(PROJECT_DIR)/Carthage/Build/Mac",
				);
				LD_RUNPATH_SEARCH_PATHS = (
					"$(inherited)",
					"@executable_path/../Frameworks",
					"@loader_path/../Frameworks",
				);
				PRODUCT_BUNDLE_IDENTIFIER = "io.xpring.XpringKitTests-macOS";
				PRODUCT_NAME = XpringKitTests;
				SDKROOT = macosx;
			};
			name = Release;
		};
		D469C709197F8DA0DC20859B /* Release */ = {
			isa = XCBuildConfiguration;
			buildSettings = {
				CODE_SIGN_IDENTITY = "";
				CURRENT_PROJECT_VERSION = 1;
				DEFINES_MODULE = YES;
				DYLIB_COMPATIBILITY_VERSION = 1;
				DYLIB_CURRENT_VERSION = 1;
				DYLIB_INSTALL_NAME_BASE = "@rpath";
				FRAMEWORK_SEARCH_PATHS = (
					"$(inherited)",
					"$(PROJECT_DIR)/Carthage/Build/iOS",
				);
				INSTALL_PATH = "$(LOCAL_LIBRARY_DIR)/Frameworks";
				LD_RUNPATH_SEARCH_PATHS = (
					"$(inherited)",
					"@executable_path/Frameworks",
				);
				PRODUCT_BUNDLE_IDENTIFIER = "io.xpring.XpringKit-iOS";
				PRODUCT_NAME = XpringKit;
				SDKROOT = iphoneos;
				SKIP_INSTALL = YES;
				TARGETED_DEVICE_FAMILY = "1,2";
				VERSIONING_SYSTEM = "apple-generic";
			};
			name = Release;
		};
		D6FAE2CFD7E3B0172CF7BDE1 /* Debug */ = {
			isa = XCBuildConfiguration;
			buildSettings = {
				ALWAYS_SEARCH_USER_PATHS = NO;
				CLANG_ANALYZER_NONNULL = YES;
				CLANG_ANALYZER_NUMBER_OBJECT_CONVERSION = YES_AGGRESSIVE;
				CLANG_CXX_LANGUAGE_STANDARD = "gnu++14";
				CLANG_CXX_LIBRARY = "libc++";
				CLANG_ENABLE_MODULES = YES;
				CLANG_ENABLE_OBJC_ARC = YES;
				CLANG_WARN_BLOCK_CAPTURE_AUTORELEASING = YES;
				CLANG_WARN_BOOL_CONVERSION = YES;
				CLANG_WARN_COMMA = YES;
				CLANG_WARN_CONSTANT_CONVERSION = YES;
				CLANG_WARN_DEPRECATED_OBJC_IMPLEMENTATIONS = YES;
				CLANG_WARN_DIRECT_OBJC_ISA_USAGE = YES_ERROR;
				CLANG_WARN_DOCUMENTATION_COMMENTS = YES;
				CLANG_WARN_EMPTY_BODY = YES;
				CLANG_WARN_ENUM_CONVERSION = YES;
				CLANG_WARN_INFINITE_RECURSION = YES;
				CLANG_WARN_INT_CONVERSION = YES;
				CLANG_WARN_NON_LITERAL_NULL_CONVERSION = YES;
				CLANG_WARN_OBJC_IMPLICIT_RETAIN_SELF = YES;
				CLANG_WARN_OBJC_LITERAL_CONVERSION = YES;
				CLANG_WARN_OBJC_ROOT_CLASS = YES_ERROR;
				CLANG_WARN_RANGE_LOOP_ANALYSIS = YES;
				CLANG_WARN_STRICT_PROTOTYPES = YES;
				CLANG_WARN_SUSPICIOUS_MOVE = YES;
				CLANG_WARN_UNGUARDED_AVAILABILITY = YES_AGGRESSIVE;
				CLANG_WARN_UNREACHABLE_CODE = YES;
				CLANG_WARN__DUPLICATE_METHOD_MATCH = YES;
				COPY_PHASE_STRIP = NO;
				DEBUG_INFORMATION_FORMAT = dwarf;
				ENABLE_STRICT_OBJC_MSGSEND = YES;
				ENABLE_TESTABILITY = YES;
				GCC_C_LANGUAGE_STANDARD = gnu11;
				GCC_DYNAMIC_NO_PIC = NO;
				GCC_NO_COMMON_BLOCKS = YES;
				GCC_OPTIMIZATION_LEVEL = 0;
				GCC_PREPROCESSOR_DEFINITIONS = (
					"$(inherited)",
					"DEBUG=1",
				);
				GCC_WARN_64_TO_32_BIT_CONVERSION = YES;
				GCC_WARN_ABOUT_RETURN_TYPE = YES_ERROR;
				GCC_WARN_UNDECLARED_SELECTOR = YES;
				GCC_WARN_UNINITIALIZED_AUTOS = YES_AGGRESSIVE;
				GCC_WARN_UNUSED_FUNCTION = YES;
				GCC_WARN_UNUSED_VARIABLE = YES;
				LD_RUNPATH_SEARCH_PATHS = "$(inherited) @executable_path/../Frameworks @loader_path/../Frameworks $(PROJECT_DIR)/Carthage/Build/iOS";
				MTL_ENABLE_DEBUG_INFO = YES;
				ONLY_ACTIVE_ARCH = YES;
				PRODUCT_NAME = "$(TARGET_NAME)";
				SWIFT_ACTIVE_COMPILATION_CONDITIONS = DEBUG;
				SWIFT_OPTIMIZATION_LEVEL = "-Onone";
				SWIFT_VERSION = 5.0;
			};
			name = Debug;
		};
		E63642CE4172864D2F9FF682 /* Debug */ = {
			isa = XCBuildConfiguration;
			buildSettings = {
				CODE_SIGN_IDENTITY = "";
				CURRENT_PROJECT_VERSION = 1;
				DEFINES_MODULE = YES;
				DYLIB_COMPATIBILITY_VERSION = 1;
				DYLIB_CURRENT_VERSION = 1;
				DYLIB_INSTALL_NAME_BASE = "@rpath";
				FRAMEWORK_SEARCH_PATHS = (
					"$(inherited)",
					"$(PROJECT_DIR)/Carthage/Build/iOS",
				);
				INSTALL_PATH = "$(LOCAL_LIBRARY_DIR)/Frameworks";
				LD_RUNPATH_SEARCH_PATHS = (
					"$(inherited)",
					"@executable_path/Frameworks",
				);
				PRODUCT_BUNDLE_IDENTIFIER = "io.xpring.XpringKit-iOS";
				PRODUCT_NAME = XpringKit;
				SDKROOT = iphoneos;
				SKIP_INSTALL = YES;
				TARGETED_DEVICE_FAMILY = "1,2";
				VERSIONING_SYSTEM = "apple-generic";
			};
			name = Debug;
		};
/* End XCBuildConfiguration section */

/* Begin XCConfigurationList section */
		42FD0CB8CDA00F240CE3C6E3 /* Build configuration list for PBXNativeTarget "XpringKit_macOS" */ = {
			isa = XCConfigurationList;
			buildConfigurations = (
				1A53A138DAF624ADDD384D36 /* Debug */,
				2A996D83A460890FD68B8F66 /* Release */,
			);
			defaultConfigurationIsVisible = 0;
			defaultConfigurationName = "";
		};
		7BA8FE527DC7BE7FF80239CC /* Build configuration list for PBXNativeTarget "XpringKit_iOS" */ = {
			isa = XCConfigurationList;
			buildConfigurations = (
				E63642CE4172864D2F9FF682 /* Debug */,
				D469C709197F8DA0DC20859B /* Release */,
			);
			defaultConfigurationIsVisible = 0;
			defaultConfigurationName = "";
		};
		C0A52FC1F46AB2CDA8428A29 /* Build configuration list for PBXProject "XpringKit" */ = {
			isa = XCConfigurationList;
			buildConfigurations = (
				D6FAE2CFD7E3B0172CF7BDE1 /* Debug */,
				1B53DA72FD51CDCA4D2CCCF9 /* Release */,
			);
			defaultConfigurationIsVisible = 0;
			defaultConfigurationName = Debug;
		};
		DE1C2C903A3D9332AC35F1CF /* Build configuration list for PBXNativeTarget "XpringKitTests_macOS" */ = {
			isa = XCConfigurationList;
			buildConfigurations = (
				851B60754B3473B865AAC316 /* Debug */,
				B9CC46D34DCA7966151CBB65 /* Release */,
			);
			defaultConfigurationIsVisible = 0;
			defaultConfigurationName = "";
		};
		E297DD85A482E745EB6971F6 /* Build configuration list for PBXNativeTarget "XpringKitTests_iOS" */ = {
			isa = XCConfigurationList;
			buildConfigurations = (
				2E7743C0CD55371BFB458235 /* Debug */,
				79736EE579E62374A83E2609 /* Release */,
			);
			defaultConfigurationIsVisible = 0;
			defaultConfigurationName = "";
		};
/* End XCConfigurationList section */
	};
	rootObject = FCEE33D2FC20D4ADECCA6BF3 /* Project object */;
}<|MERGE_RESOLUTION|>--- conflicted
+++ resolved
@@ -155,11 +155,8 @@
 		994F54CDF879C378A7A2D35B /* Rpc_V1_SubmitTransactionResponse+Test.swift in Sources */ = {isa = PBXBuildFile; fileRef = B61B431DE83786EBAAF1D416 /* Rpc_V1_SubmitTransactionResponse+Test.swift */; };
 		997BE1BE8B0757FDCC18E145 /* TransactionArray+Test.swift in Sources */ = {isa = PBXBuildFile; fileRef = 4B23D7C5E469B8734CBD03F2 /* TransactionArray+Test.swift */; };
 		99C1C3D26CE29D9EBF964776 /* SwiftGRPC.framework in Frameworks */ = {isa = PBXBuildFile; fileRef = B776589D95D938D60AB4917C /* SwiftGRPC.framework */; };
-<<<<<<< HEAD
 		9A5F323076CA0D38FA5F1DC1 /* Transaction.swift in Sources */ = {isa = PBXBuildFile; fileRef = E4F57035E24B9394900ACF06 /* Transaction.swift */; };
-=======
 		9B5FB971EB6C7209055B5A31 /* RippledFlags.swift in Sources */ = {isa = PBXBuildFile; fileRef = 0B920E684C066A8E85125C98 /* RippledFlags.swift */; };
->>>>>>> 1baaab62
 		9B79447614BE2E909D988BBC /* signed_transaction.legacy.pb.swift in Sources */ = {isa = PBXBuildFile; fileRef = 2077CD52EA7F0DDF3E43D6C6 /* signed_transaction.legacy.pb.swift */; };
 		9C3D36DEFF2C175F0C7B81B9 /* account_info.legacy.pb.swift in Sources */ = {isa = PBXBuildFile; fileRef = C4A1BD1E71FF2924EEB254E4 /* account_info.legacy.pb.swift */; };
 		9C4F498B7586CE1B089E587A /* Utils.swift in Sources */ = {isa = PBXBuildFile; fileRef = BC9FE3C197FEAD7C98B45EAC /* Utils.swift */; };
