// !$*UTF8*$!
{
	archiveVersion = 1;
	classes = {
	};
	objectVersion = 51;
	objects = {

/* Begin PBXBuildFile section */
		004CE447B535A5DDAAC7881D /* JavaScriptWalletFactory.swift in Sources */ = {isa = PBXBuildFile; fileRef = 6411247733F228E6454489A5 /* JavaScriptWalletFactory.swift */; };
		010B3FEA5137EF8A500D236F /* DefaultXpringClient.swift in Sources */ = {isa = PBXBuildFile; fileRef = 1DD3840185E5F1F74EC56D27 /* DefaultXpringClient.swift */; };
		02CE1498689341A9825BFA82 /* Rpc_V1_GetTxResponse+Test.swift in Sources */ = {isa = PBXBuildFile; fileRef = BB202B1B98F82FC7EEDA70F8 /* Rpc_V1_GetTxResponse+Test.swift */; };
		049A8B04FCBF15D1DACC01EF /* RawTransactionStatus.swift in Sources */ = {isa = PBXBuildFile; fileRef = 681E4DB6D35C3037EC14870E /* RawTransactionStatus.swift */; };
		051354CA3A57DCBB68B902AB /* account_service.grpc.swift in Sources */ = {isa = PBXBuildFile; fileRef = B5E48BD016CB48D6DD24AEE0 /* account_service.grpc.swift */; };
		05229CA94613427E8D294518 /* transaction_status.legacy.pb.swift in Sources */ = {isa = PBXBuildFile; fileRef = D5F2426ACCAAFCDCD55A2685 /* transaction_status.legacy.pb.swift */; };
		059F562CF807FA5B00FA580F /* xrp_ledger.grpc.swift in Sources */ = {isa = PBXBuildFile; fileRef = ED0380ECB6E23C33447CF265 /* xrp_ledger.grpc.swift */; };
		0602DA1A6B22958B5904798D /* get_account_transaction_history.pb.swift in Sources */ = {isa = PBXBuildFile; fileRef = E85815B3B03246C42E865479 /* get_account_transaction_history.pb.swift */; };
		0655C7EA964E676D13468DF3 /* xrp_ledger.legacy.grpc.swift in Sources */ = {isa = PBXBuildFile; fileRef = DA22AF185568EC2CBD41603E /* xrp_ledger.legacy.grpc.swift */; };
		06BCAB4CE4F04C784F71BED0 /* account.pb.swift in Sources */ = {isa = PBXBuildFile; fileRef = 6D3804EA0121091C1FCCC85B /* account.pb.swift */; };
		0884B145F6EA3DFA747966D2 /* SwiftProtobuf.framework in Embed Frameworks */ = {isa = PBXBuildFile; fileRef = 6D4D56F206D17777FA6E54E1 /* SwiftProtobuf.framework */; settings = {ATTRIBUTES = (CodeSignOnCopy, RemoveHeadersOnCopy, ); }; };
		08BCA7C8AFC6517002842D6D /* Io_Xpring_LedgerSequence+Test.swift in Sources */ = {isa = PBXBuildFile; fileRef = F4173B56C80F713D55309456 /* Io_Xpring_LedgerSequence+Test.swift */; };
		0911ACB7075E91476780E084 /* ByteArray+Hex.swift in Sources */ = {isa = PBXBuildFile; fileRef = 0DD77F8CDC039E5870305B91 /* ByteArray+Hex.swift */; };
		0966D410DA2D6C95EF288868 /* Io_Xpring_SubmitSignedTransactionResponse+Test.swift in Sources */ = {isa = PBXBuildFile; fileRef = E06EF73CB7CBAB885737755A /* Io_Xpring_SubmitSignedTransactionResponse+Test.swift */; };
		0BAF3F209B7C93909B65CC4E /* create_account_request.pb.swift in Sources */ = {isa = PBXBuildFile; fileRef = 2FDC964771E566F679F8D697 /* create_account_request.pb.swift */; };
		0D8A91786ED65774DA0D64CD /* Rpc_V1_GetTxResponse+Test.swift in Sources */ = {isa = PBXBuildFile; fileRef = BB202B1B98F82FC7EEDA70F8 /* Rpc_V1_GetTxResponse+Test.swift */; };
		0D92E47B9DAF9D604D8470B0 /* currency.legacy.pb.swift in Sources */ = {isa = PBXBuildFile; fileRef = 433634E362F59C8D8BFC47A2 /* currency.legacy.pb.swift */; };
		0F49532FCD38B077540E4627 /* SignerTests.swift in Sources */ = {isa = PBXBuildFile; fileRef = 7B9235E33F4B53ED0FD35D50 /* SignerTests.swift */; };
		0F99E3E25A522DDACD80D358 /* xrp_ledger.grpc.swift in Sources */ = {isa = PBXBuildFile; fileRef = ED0380ECB6E23C33447CF265 /* xrp_ledger.grpc.swift */; };
		1053167CEB5E37D821825F29 /* Address+Test.swift in Sources */ = {isa = PBXBuildFile; fileRef = B26D12954276D34124999E61 /* Address+Test.swift */; };
		1194FDFC16C03EBA2B6D6C5D /* NetworkClient.swift in Sources */ = {isa = PBXBuildFile; fileRef = 6B4505055EADFAE26992AF3B /* NetworkClient.swift */; };
		12ADBDAD47E9B75D1515567D /* XpringClientDecorator.swift in Sources */ = {isa = PBXBuildFile; fileRef = C99FAC0ED11211324DFCD4BD /* XpringClientDecorator.swift */; };
		152CC36F6D274C30EF268E65 /* Rpc_V1_GetAccountInfoResponse+Test.swift in Sources */ = {isa = PBXBuildFile; fileRef = FFC6675AEE9797F5ACD3FCEA /* Rpc_V1_GetAccountInfoResponse+Test.swift */; };
		1762612E093C2CE2658EF529 /* XpringKit.framework in Embed Frameworks */ = {isa = PBXBuildFile; fileRef = 1EA17318980B00CB10EAF3D4 /* XpringKit.framework */; settings = {ATTRIBUTES = (CodeSignOnCopy, RemoveHeadersOnCopy, ); }; };
		1798A4E2DBB6E68AEA98FD77 /* RawTransactionStatus.swift in Sources */ = {isa = PBXBuildFile; fileRef = 681E4DB6D35C3037EC14870E /* RawTransactionStatus.swift */; };
		179ECB919EF25B89D2B36F34 /* ReliableSubmissionXpringClient.swift in Sources */ = {isa = PBXBuildFile; fileRef = 175AAD5AEF79820FF7FCCE80 /* ReliableSubmissionXpringClient.swift */; };
		184FE8E7E581A3AAD65B1D0D /* LegacyFakeNetworkClient.swift in Sources */ = {isa = PBXBuildFile; fileRef = 732BE8DD2F6343752E813780 /* LegacyFakeNetworkClient.swift */; };
		188FACFFE2C91FC8C63141CC /* Hex+ByteArrayTest.swift in Sources */ = {isa = PBXBuildFile; fileRef = D300276FE254845F4B571FFE /* Hex+ByteArrayTest.swift */; };
		1931BD59C0EC20BED2B4193F /* RawTransactionStatusTest.swift in Sources */ = {isa = PBXBuildFile; fileRef = 0BF5FE7B3D8CAC575D2738AF /* RawTransactionStatusTest.swift */; };
		1995DE5C8101869990483423 /* Rpc_V1_GetAccountInfoResponse+Test.swift in Sources */ = {isa = PBXBuildFile; fileRef = FFC6675AEE9797F5ACD3FCEA /* Rpc_V1_GetAccountInfoResponse+Test.swift */; };
		1A247DABC8E1862F4657C0D4 /* Hex+ByteArray.swift in Sources */ = {isa = PBXBuildFile; fileRef = 59A5E636868E66D9F1B3C047 /* Hex+ByteArray.swift */; };
		1A9E915DCB050311BAFC56B1 /* submit_signed_transaction_request.legacy.pb.swift in Sources */ = {isa = PBXBuildFile; fileRef = 0002C43479D0E7853BB1C8F5 /* submit_signed_transaction_request.legacy.pb.swift */; };
		1FA6ADEC2CAFD735AA5D1D4D /* get_transaction.pb.swift in Sources */ = {isa = PBXBuildFile; fileRef = E515153695FF610FFBA0D04D /* get_transaction.pb.swift */; };
		203845E470989D16A042A55C /* Hex.swift in Sources */ = {isa = PBXBuildFile; fileRef = FCD54D1CD3F440E73218FF8B /* Hex.swift */; };
		205CE177E9CE35786EFD462D /* Address.swift in Sources */ = {isa = PBXBuildFile; fileRef = 8561A4CDC03D07B17AAB8924 /* Address.swift */; };
		205EA5A430DFABF45C2A221F /* SwiftGRPC.framework in Frameworks */ = {isa = PBXBuildFile; fileRef = 58A74192BD297BC4E78F9B95 /* SwiftGRPC.framework */; };
		20F95394AC4AEB303775EDF5 /* Io_Xpring_TransactionStatus+Test.swift in Sources */ = {isa = PBXBuildFile; fileRef = 7CA322AED644086EF04AFD52 /* Io_Xpring_TransactionStatus+Test.swift */; };
		21BE117BA8C40CE2934C9D21 /* Wallet+Test.swift in Sources */ = {isa = PBXBuildFile; fileRef = 9CFB488E4272B8CB54F11F4A /* Wallet+Test.swift */; };
		2515B29D51BF5EFBE2AF8F2A /* get_account_info_request.legacy.pb.swift in Sources */ = {isa = PBXBuildFile; fileRef = D9C5CA44937831B6D4D6C2A4 /* get_account_info_request.legacy.pb.swift */; };
		274A691AA35347CB2F09E92F /* Rpc_V1_XRPLedgerAPIServiceServiceClient+NetworkClient.swift in Sources */ = {isa = PBXBuildFile; fileRef = EE0D72F217D9F818E4980FCF /* Rpc_V1_XRPLedgerAPIServiceServiceClient+NetworkClient.swift */; };
		28430C7E1BD753FC9BEE2746 /* XRPJavaScriptLoader.swift in Sources */ = {isa = PBXBuildFile; fileRef = 265F737D13784A1A6341E3E4 /* XRPJavaScriptLoader.swift */; };
		2937D1C3D21F8885935457BE /* submit_signed_transaction_response.legacy.pb.swift in Sources */ = {isa = PBXBuildFile; fileRef = 6FA52B4D0F398FE9FB0E352F /* submit_signed_transaction_response.legacy.pb.swift */; };
		2978A5F9E3F8AF7049C6459E /* ReliableSubmissionXpringClientTest.swift in Sources */ = {isa = PBXBuildFile; fileRef = AEFA016E351D30D824FF119A /* ReliableSubmissionXpringClientTest.swift */; };
		2A4CEA26140CCD9229D79104 /* xrp_ledger.pb.swift in Sources */ = {isa = PBXBuildFile; fileRef = 9B065F20F6A6596A26A23B5A /* xrp_ledger.pb.swift */; };
		2AC840E88FB8A6ACF88F4351 /* ReliableSubmissionXpringClient.swift in Sources */ = {isa = PBXBuildFile; fileRef = 175AAD5AEF79820FF7FCCE80 /* ReliableSubmissionXpringClient.swift */; };
		2D9D7BFF942A6DB46A9E602D /* XpringKit.framework in Embed Frameworks */ = {isa = PBXBuildFile; fileRef = 2A961F46C813F5BA0254F222 /* XpringKit.framework */; settings = {ATTRIBUTES = (CodeSignOnCopy, RemoveHeadersOnCopy, ); }; };
		2DACDED9956C193F4E57806A /* String+Test.swift in Sources */ = {isa = PBXBuildFile; fileRef = 096DCE8B638AB78F01A04D86 /* String+Test.swift */; };
		2DFB7C1BCA54ED07FCEE083A /* WalletGenerationResult.swift in Sources */ = {isa = PBXBuildFile; fileRef = ADD0BDE0881A1C6DDE6D939A /* WalletGenerationResult.swift */; };
		2E6AF66659EAE38E69291CB2 /* submit.pb.swift in Sources */ = {isa = PBXBuildFile; fileRef = E059D3135F671B48CB5B6F06 /* submit.pb.swift */; };
		2E74A8B58BC16DD3EBD77AE3 /* Wallet.swift in Sources */ = {isa = PBXBuildFile; fileRef = CFA89B2B4CE85050623E1F1A /* Wallet.swift */; };
		2EC6061E51425BF5233A7054 /* Rpc_V1_GetFeeResponse+Test.swift in Sources */ = {isa = PBXBuildFile; fileRef = D49BEDEBD975148433762FC5 /* Rpc_V1_GetFeeResponse+Test.swift */; };
		2F12E3AD0806FE502AA10EB4 /* submit_signed_transaction_request.legacy.pb.swift in Sources */ = {isa = PBXBuildFile; fileRef = 0002C43479D0E7853BB1C8F5 /* submit_signed_transaction_request.legacy.pb.swift */; };
		3290ACBFC35352A9E8A83C27 /* Signer.swift in Sources */ = {isa = PBXBuildFile; fileRef = C987E39201D5B0AA9E73428E /* Signer.swift */; };
		33DC66EC1A0EF286D0C8C099 /* get_fee_request.legacy.pb.swift in Sources */ = {isa = PBXBuildFile; fileRef = F165451C299B5F03743452F3 /* get_fee_request.legacy.pb.swift */; };
		360692E23671949068769D0C /* SwiftProtobuf.framework in Frameworks */ = {isa = PBXBuildFile; fileRef = 6D4D56F206D17777FA6E54E1 /* SwiftProtobuf.framework */; };
		376D7AD384530628CC2CC2F1 /* JavaScriptSerializer.swift in Sources */ = {isa = PBXBuildFile; fileRef = CC429E0E63319A1BE3AE8240 /* JavaScriptSerializer.swift */; };
		3ABD03222520BCE454F74B67 /* account_service.grpc.swift in Sources */ = {isa = PBXBuildFile; fileRef = B5E48BD016CB48D6DD24AEE0 /* account_service.grpc.swift */; };
		3CC5E10BF91A96C10F1AD993 /* LegacyNetworkClient.swift in Sources */ = {isa = PBXBuildFile; fileRef = 918A8D9C713789CDBC875C73 /* LegacyNetworkClient.swift */; };
		3D4A18347D759318BED66099 /* DefaultXpringClient.swift in Sources */ = {isa = PBXBuildFile; fileRef = 1DD3840185E5F1F74EC56D27 /* DefaultXpringClient.swift */; };
		3D64D171483F28464E621B42 /* Wallet.swift in Sources */ = {isa = PBXBuildFile; fileRef = CFA89B2B4CE85050623E1F1A /* Wallet.swift */; };
		3DF17BB5EB19DD9FC1910B47 /* Hex+ByteArrayTest.swift in Sources */ = {isa = PBXBuildFile; fileRef = D300276FE254845F4B571FFE /* Hex+ByteArrayTest.swift */; };
		3F223B7DEE83EE74E5B7ED7F /* Rpc_V1_XRPLedgerAPIServiceServiceClient+NetworkClient.swift in Sources */ = {isa = PBXBuildFile; fileRef = EE0D72F217D9F818E4980FCF /* Rpc_V1_XRPLedgerAPIServiceServiceClient+NetworkClient.swift */; };
		3F30AAD98A595AEB8402D5A1 /* XpringClient.swift in Sources */ = {isa = PBXBuildFile; fileRef = F39CB9BAD86A33B832774635 /* XpringClient.swift */; };
		3F729F19C5CECB8B8B412A90 /* SwiftGRPC.framework in Embed Frameworks */ = {isa = PBXBuildFile; fileRef = B776589D95D938D60AB4917C /* SwiftGRPC.framework */; settings = {ATTRIBUTES = (CodeSignOnCopy, RemoveHeadersOnCopy, ); }; };
		3FFAEF53DBD5E5C2FD3CCAA3 /* signed_transaction.legacy.pb.swift in Sources */ = {isa = PBXBuildFile; fileRef = 2077CD52EA7F0DDF3E43D6C6 /* signed_transaction.legacy.pb.swift */; };
		40156D93772298F5C8DFB1FF /* FakeNetworkClient+Test.swift in Sources */ = {isa = PBXBuildFile; fileRef = 0EAE29A6751A2516A04A4A8D /* FakeNetworkClient+Test.swift */; };
		4060097AAC967721CFA653BB /* TransactionHash.swift in Sources */ = {isa = PBXBuildFile; fileRef = FB2C2BF0895DEDD1C9AB5D2D /* TransactionHash.swift */; };
		418FA404281A1EB7FC192194 /* JavaScriptUtils.swift in Sources */ = {isa = PBXBuildFile; fileRef = F5E0C0E9FDF3E68693B2C4B9 /* JavaScriptUtils.swift */; };
		4358ECC24A624D8C4C3F9CF4 /* RandomBytesUtil.swift in Sources */ = {isa = PBXBuildFile; fileRef = 6652A59C1C60CE0A44DB808D /* RandomBytesUtil.swift */; };
		46DDF9167C9203B7ABED7591 /* account_service.pb.swift in Sources */ = {isa = PBXBuildFile; fileRef = 09308780C1F6342570A27026 /* account_service.pb.swift */; };
		46EEF102881ECA8CF0604AE1 /* Rpc_V1_SubmitTransactionResponse+Test.swift in Sources */ = {isa = PBXBuildFile; fileRef = B61B431DE83786EBAAF1D416 /* Rpc_V1_SubmitTransactionResponse+Test.swift */; };
		4715CEF01259CFDDFBD12CC1 /* Io_Xpring_SubmitSignedTransactionResponse+Test.swift in Sources */ = {isa = PBXBuildFile; fileRef = E06EF73CB7CBAB885737755A /* Io_Xpring_SubmitSignedTransactionResponse+Test.swift */; };
		47D06DA37778837B0E6A9AA1 /* LegacySignerTest.swift in Sources */ = {isa = PBXBuildFile; fileRef = 5185CEF2E95BDC5E9820921B /* LegacySignerTest.swift */; };
		48113CAF3E46ED0ED426D1D0 /* TransactionHash+Test.swift in Sources */ = {isa = PBXBuildFile; fileRef = 76F383DDDD9638F0BDC8C016 /* TransactionHash+Test.swift */; };
		48662544C50C4A74F0245ADE /* Io_Xpring_LedgerSequence+Test.swift in Sources */ = {isa = PBXBuildFile; fileRef = F4173B56C80F713D55309456 /* Io_Xpring_LedgerSequence+Test.swift */; };
		4D3C5842323ECDB92DAD078B /* index.js in Resources */ = {isa = PBXBuildFile; fileRef = 8D7CE69F01BAB5B027753EB1 /* index.js */; };
		4F0AB9DB3C30595B4C63D44C /* JSContext+XpringKit.swift in Sources */ = {isa = PBXBuildFile; fileRef = B600C3E787BA972AEE3194BF /* JSContext+XpringKit.swift */; };
		50CE17DE01D2B8273803713E /* get_account_request.pb.swift in Sources */ = {isa = PBXBuildFile; fileRef = 7A5B390729966A369957AD56 /* get_account_request.pb.swift */; };
		519DC8AE271069963A36A4B4 /* xrp_ledger.legacy.pb.swift in Sources */ = {isa = PBXBuildFile; fileRef = B4386C5D599B4959B89A81E5 /* xrp_ledger.legacy.pb.swift */; };
		52FEEA10075B52FD7F425E46 /* XRPJavaScriptLoader.swift in Sources */ = {isa = PBXBuildFile; fileRef = 265F737D13784A1A6341E3E4 /* XRPJavaScriptLoader.swift */; };
		53091FAF42F0CE6621FD19DF /* RawTransactionStatusTest.swift in Sources */ = {isa = PBXBuildFile; fileRef = 0BF5FE7B3D8CAC575D2738AF /* RawTransactionStatusTest.swift */; };
		53F6E7339DD67EA3A6F65953 /* get_transaction_status_request.legacy.pb.swift in Sources */ = {isa = PBXBuildFile; fileRef = 949D6FA55B17F1CF9C79628F /* get_transaction_status_request.legacy.pb.swift */; };
		559ED2AB9EF5FD27838AA624 /* FakeNetworkClient.swift in Sources */ = {isa = PBXBuildFile; fileRef = 7ACE19B61522015207CC5FB4 /* FakeNetworkClient.swift */; };
		55CC48E792FEE0B1E2785A43 /* transaction.pb.swift in Sources */ = {isa = PBXBuildFile; fileRef = 458D19126E809E9EE9F0522E /* transaction.pb.swift */; };
		567AA63408E8F1A026494AAF /* XpringKitTestError.swift in Sources */ = {isa = PBXBuildFile; fileRef = 8113A7B1A4F26A434C63CDF8 /* XpringKitTestError.swift */; };
		574A277447AA41AF2AD7261F /* SwiftProtobuf.framework in Embed Frameworks */ = {isa = PBXBuildFile; fileRef = 1E488ABD93CCADA4769887E2 /* SwiftProtobuf.framework */; settings = {ATTRIBUTES = (CodeSignOnCopy, RemoveHeadersOnCopy, ); }; };
		57942F616CED2F1FBBFB3F0E /* ilp_over_http_service.pb.swift in Sources */ = {isa = PBXBuildFile; fileRef = 87B1D134D50D3D92485C0A63 /* ilp_over_http_service.pb.swift */; };
		57C790A9F7337BE05048955A /* JavaScriptSerializer.swift in Sources */ = {isa = PBXBuildFile; fileRef = CC429E0E63319A1BE3AE8240 /* JavaScriptSerializer.swift */; };
		588081EE271A37F189B7530C /* submit_signed_transaction_response.legacy.pb.swift in Sources */ = {isa = PBXBuildFile; fileRef = 6FA52B4D0F398FE9FB0E352F /* submit_signed_transaction_response.legacy.pb.swift */; };
		5A89E6357D16B50EA9F04548 /* Org_Xrpl_Rpc_V1_GetAccountTransactionHistoryResponse+Test.swift in Sources */ = {isa = PBXBuildFile; fileRef = 9903F8C2AAC8B3CF5AB634DB /* Org_Xrpl_Rpc_V1_GetAccountTransactionHistoryResponse+Test.swift */; };
		5B2931FD0FA9B76E09BA277F /* SignerTests.swift in Sources */ = {isa = PBXBuildFile; fileRef = 7B9235E33F4B53ED0FD35D50 /* SignerTests.swift */; };
		5C65D51CE6406BD4D1373602 /* ledger.pb.swift in Sources */ = {isa = PBXBuildFile; fileRef = 94A7D6FA0E6E35F65229E5A1 /* ledger.pb.swift */; };
		5DD0CF7ED7032C6DD176EC72 /* JavaScriptWalletGenerationResult.swift in Sources */ = {isa = PBXBuildFile; fileRef = 875501A3CB68BA56309F3BDF /* JavaScriptWalletGenerationResult.swift */; };
		5F304B8D60D4DF9B67877135 /* get_account_info_request.legacy.pb.swift in Sources */ = {isa = PBXBuildFile; fileRef = D9C5CA44937831B6D4D6C2A4 /* get_account_info_request.legacy.pb.swift */; };
		60458AFF3A05D04518AF512C /* send_payment_response.pb.swift in Sources */ = {isa = PBXBuildFile; fileRef = E5F91B57A9F948372BC35757 /* send_payment_response.pb.swift */; };
		618C09B0D13C534942701C55 /* account_service.pb.swift in Sources */ = {isa = PBXBuildFile; fileRef = 09308780C1F6342570A27026 /* account_service.pb.swift */; };
		621744E2E364A500F471DC48 /* submit.pb.swift in Sources */ = {isa = PBXBuildFile; fileRef = E059D3135F671B48CB5B6F06 /* submit.pb.swift */; };
		6265EAADF0F49368066041F0 /* balance_service.pb.swift in Sources */ = {isa = PBXBuildFile; fileRef = BE280E235DBA00D9A9DEF7D9 /* balance_service.pb.swift */; };
		6653C323B87A0C403B5606DB /* get_transaction_status_request.legacy.pb.swift in Sources */ = {isa = PBXBuildFile; fileRef = 949D6FA55B17F1CF9C79628F /* get_transaction_status_request.legacy.pb.swift */; };
		67839529F78EEAD34E9C3219 /* transaction.pb.swift in Sources */ = {isa = PBXBuildFile; fileRef = 458D19126E809E9EE9F0522E /* transaction.pb.swift */; };
		6933342C51E08FAFA80E5244 /* Signer.swift in Sources */ = {isa = PBXBuildFile; fileRef = C987E39201D5B0AA9E73428E /* Signer.swift */; };
		6A7BA44E08E21670FF0AB84C /* ledger_sequence.legacy.pb.swift in Sources */ = {isa = PBXBuildFile; fileRef = 73821CD37E7723908344FCC6 /* ledger_sequence.legacy.pb.swift */; };
		6B85D18D3F38F8968EF41032 /* IntegrationTests.swift in Sources */ = {isa = PBXBuildFile; fileRef = B42C1A6AD7B7AC4F5483751E /* IntegrationTests.swift */; };
		6C88CDB36D684C77818121E8 /* String+Test.swift in Sources */ = {isa = PBXBuildFile; fileRef = 096DCE8B638AB78F01A04D86 /* String+Test.swift */; };
		6D2F8569A6B7067F8E8C8C23 /* LegacyDefaultXpringClientTest.swift in Sources */ = {isa = PBXBuildFile; fileRef = 0B79DC734C8FDF8358DA1FEB /* LegacyDefaultXpringClientTest.swift */; };
		6F01B174655CF9505B5BA44B /* RandomBytesUtil.swift in Sources */ = {isa = PBXBuildFile; fileRef = 6652A59C1C60CE0A44DB808D /* RandomBytesUtil.swift */; };
		6F45F21D33BD43E34E12D927 /* ledger_objects.pb.swift in Sources */ = {isa = PBXBuildFile; fileRef = 38E3010CCE4C84FC5266A393 /* ledger_objects.pb.swift */; };
		70B59C3215BC7AB1750987CE /* get_fee_request.legacy.pb.swift in Sources */ = {isa = PBXBuildFile; fileRef = F165451C299B5F03743452F3 /* get_fee_request.legacy.pb.swift */; };
		712A85D43E83845BBC6C1FA6 /* WalletTest.swift in Sources */ = {isa = PBXBuildFile; fileRef = D05F8765E9BE754C41FCEB39 /* WalletTest.swift */; };
		7210FB6A92F5DB55ABBFFAEB /* JavaScriptUtils.swift in Sources */ = {isa = PBXBuildFile; fileRef = F5E0C0E9FDF3E68693B2C4B9 /* JavaScriptUtils.swift */; };
		73A88C53338897780B4F4D15 /* send_payment_response.pb.swift in Sources */ = {isa = PBXBuildFile; fileRef = E5F91B57A9F948372BC35757 /* send_payment_response.pb.swift */; };
		75716AFBE3E81C8358C9D457 /* JSContext+XpringKit.swift in Sources */ = {isa = PBXBuildFile; fileRef = B600C3E787BA972AEE3194BF /* JSContext+XpringKit.swift */; };
		7633E1E52966EB764CB50C0F /* get_balance_request.pb.swift in Sources */ = {isa = PBXBuildFile; fileRef = 0612C58C0F58C0667668FE96 /* get_balance_request.pb.swift */; };
		79346DEC7AE431ACDBFAAA76 /* transaction_status.legacy.pb.swift in Sources */ = {isa = PBXBuildFile; fileRef = D5F2426ACCAAFCDCD55A2685 /* transaction_status.legacy.pb.swift */; };
		79415A03BDDA31881344FB83 /* XpringKitTestError.swift in Sources */ = {isa = PBXBuildFile; fileRef = 8113A7B1A4F26A434C63CDF8 /* XpringKitTestError.swift */; };
		795B3CB263354886D46FE4ED /* xrp_ledger.legacy.pb.swift in Sources */ = {isa = PBXBuildFile; fileRef = B4386C5D599B4959B89A81E5 /* xrp_ledger.legacy.pb.swift */; };
		79E5CD5801E17AF3EE5D5BAB /* get_account_info.pb.swift in Sources */ = {isa = PBXBuildFile; fileRef = FD16110E3EC0ED021D70816F /* get_account_info.pb.swift */; };
		79FD2BD66600BDE782DE7C0A /* TransactionHash.swift in Sources */ = {isa = PBXBuildFile; fileRef = FB2C2BF0895DEDD1C9AB5D2D /* TransactionHash.swift */; };
		7B4DACB74AC645F871515879 /* UtilsTest.swift in Sources */ = {isa = PBXBuildFile; fileRef = C1D0F50AF49F103E1E0B3D50 /* UtilsTest.swift */; };
		7B54EC43CDEB457E0A065ED2 /* IntegrationTests.swift in Sources */ = {isa = PBXBuildFile; fileRef = B42C1A6AD7B7AC4F5483751E /* IntegrationTests.swift */; };
		7B9ADCFF14AF87E6751F8E46 /* Address+Test.swift in Sources */ = {isa = PBXBuildFile; fileRef = B26D12954276D34124999E61 /* Address+Test.swift */; };
		7E618A081F8A5090CFAA70EE /* Io_Xpring_TransactionStatus+Test.swift in Sources */ = {isa = PBXBuildFile; fileRef = 7CA322AED644086EF04AFD52 /* Io_Xpring_TransactionStatus+Test.swift */; };
		7F29A55A5EE4CB4A41C73E2B /* TransactionStatus.swift in Sources */ = {isa = PBXBuildFile; fileRef = CBB02CC192CD7AE7E3218E98 /* TransactionStatus.swift */; };
		7FC50C37A67CE21E363753CD /* ReliableSubmissionXpringClientTest.swift in Sources */ = {isa = PBXBuildFile; fileRef = AEFA016E351D30D824FF119A /* ReliableSubmissionXpringClientTest.swift */; };
		805034C91E638A1A3185908A /* LegacyFakeNetworkClient+Test.swift in Sources */ = {isa = PBXBuildFile; fileRef = 522FB48532E17C62F5D90BA5 /* LegacyFakeNetworkClient+Test.swift */; };
		81696621C0B84D6070610A93 /* SwiftProtobuf.framework in Frameworks */ = {isa = PBXBuildFile; fileRef = 1E488ABD93CCADA4769887E2 /* SwiftProtobuf.framework */; };
		81C5E3886C4126C4CF497F8B /* ByteArray+Hex.swift in Sources */ = {isa = PBXBuildFile; fileRef = 0DD77F8CDC039E5870305B91 /* ByteArray+Hex.swift */; };
		82D31D4D767CDE8DA1D4C71A /* common.pb.swift in Sources */ = {isa = PBXBuildFile; fileRef = 58A457DEFD87D5FF4A7B6282 /* common.pb.swift */; };
		862D5FCA714E1ABB87AF54CF /* amount.pb.swift in Sources */ = {isa = PBXBuildFile; fileRef = 779FFD5A983DED90B4D0D534 /* amount.pb.swift */; };
		863DEEBC8E94EDDD09DE80D9 /* Io_Xpring_Fee+Test.swift in Sources */ = {isa = PBXBuildFile; fileRef = AED8A03E4EEC4791525CA44F /* Io_Xpring_Fee+Test.swift */; };
		86B2A810A7784BDA97A5A4DC /* send_payment_request.pb.swift in Sources */ = {isa = PBXBuildFile; fileRef = 56B46264F4BC24B7608F5E9A /* send_payment_request.pb.swift */; };
		8848947D5A23B459EBBD1C2E /* JavaScriptWalletFactory.swift in Sources */ = {isa = PBXBuildFile; fileRef = 6411247733F228E6454489A5 /* JavaScriptWalletFactory.swift */; };
		8945810DE27DF575C5578692 /* send_payment_request.pb.swift in Sources */ = {isa = PBXBuildFile; fileRef = 56B46264F4BC24B7608F5E9A /* send_payment_request.pb.swift */; };
		8B7EC090F90B1953D7B72EF1 /* JSValue+Io_Xpring_SignedTransaction.swift in Sources */ = {isa = PBXBuildFile; fileRef = EB8BF9E06D061BFF85455A2D /* JSValue+Io_Xpring_SignedTransaction.swift */; };
		8C9A3E18C2DFB448FF3BC2DC /* fee.legacy.pb.swift in Sources */ = {isa = PBXBuildFile; fileRef = CA80DCAD6A34B7C64853ED8C /* fee.legacy.pb.swift */; };
		8D12BD51DEC1CDE10E7BEE66 /* XpringClient.swift in Sources */ = {isa = PBXBuildFile; fileRef = F39CB9BAD86A33B832774635 /* XpringClient.swift */; };
		8EF76AEA7B16B18D205E34FA /* account.pb.swift in Sources */ = {isa = PBXBuildFile; fileRef = 6D3804EA0121091C1FCCC85B /* account.pb.swift */; };
		8FC35678AE62B871ABB68F4F /* JSValue+JavaScriptWallet.swift in Sources */ = {isa = PBXBuildFile; fileRef = 21A8DF813EA75BD18BE4F7E7 /* JSValue+JavaScriptWallet.swift */; };
		90CFBB6D040734C7937C74FD /* meta.pb.swift in Sources */ = {isa = PBXBuildFile; fileRef = CEC2C1535EBC88D0FC618B06 /* meta.pb.swift */; };
		9127C4332F4DF73BB7EF5987 /* get_fee.pb.swift in Sources */ = {isa = PBXBuildFile; fileRef = 1DABE3373854FD82FDED6129 /* get_fee.pb.swift */; };
		922500B0A30F7989C1033922 /* UInt64+Test.swift in Sources */ = {isa = PBXBuildFile; fileRef = 0E322698021B0C74480748E2 /* UInt64+Test.swift */; };
		9428BC07A9964D37FBD49DA7 /* LegacyNetworkClient.swift in Sources */ = {isa = PBXBuildFile; fileRef = 918A8D9C713789CDBC875C73 /* LegacyNetworkClient.swift */; };
		952227251108B99C69F0EEBE /* TransactionStatus.swift in Sources */ = {isa = PBXBuildFile; fileRef = CBB02CC192CD7AE7E3218E98 /* TransactionStatus.swift */; };
		95E8FE50FEEB211CC05D4162 /* Io_Xpring_XRPLedgerAPIServiceClient+LegacyNetworkClient.swift in Sources */ = {isa = PBXBuildFile; fileRef = 2AF9D6918A981B4AFFE22968 /* Io_Xpring_XRPLedgerAPIServiceClient+LegacyNetworkClient.swift */; };
		972F45678C8E0EC9F65C8A50 /* index.js in Resources */ = {isa = PBXBuildFile; fileRef = 8D7CE69F01BAB5B027753EB1 /* index.js */; };
		994F54CDF879C378A7A2D35B /* Rpc_V1_SubmitTransactionResponse+Test.swift in Sources */ = {isa = PBXBuildFile; fileRef = B61B431DE83786EBAAF1D416 /* Rpc_V1_SubmitTransactionResponse+Test.swift */; };
		99C1C3D26CE29D9EBF964776 /* SwiftGRPC.framework in Frameworks */ = {isa = PBXBuildFile; fileRef = B776589D95D938D60AB4917C /* SwiftGRPC.framework */; };
		9B5FB971EB6C7209055B5A31 /* RippledFlags.swift in Sources */ = {isa = PBXBuildFile; fileRef = 0B920E684C066A8E85125C98 /* RippledFlags.swift */; };
		9B79447614BE2E909D988BBC /* signed_transaction.legacy.pb.swift in Sources */ = {isa = PBXBuildFile; fileRef = 2077CD52EA7F0DDF3E43D6C6 /* signed_transaction.legacy.pb.swift */; };
		9C3D36DEFF2C175F0C7B81B9 /* account_info.legacy.pb.swift in Sources */ = {isa = PBXBuildFile; fileRef = C4A1BD1E71FF2924EEB254E4 /* account_info.legacy.pb.swift */; };
		9C4F498B7586CE1B089E587A /* Utils.swift in Sources */ = {isa = PBXBuildFile; fileRef = BC9FE3C197FEAD7C98B45EAC /* Utils.swift */; };
		9F51C743E99E04D4FC6EF60D /* LegacySigner.swift in Sources */ = {isa = PBXBuildFile; fileRef = 68F03A5FBEF34F4F59F6A489 /* LegacySigner.swift */; };
		9FB15ACE2C8C871C3265D5F8 /* get_transaction.pb.swift in Sources */ = {isa = PBXBuildFile; fileRef = E515153695FF610FFBA0D04D /* get_transaction.pb.swift */; };
		A00FCA10831CFB39C9070D30 /* ilp_over_http_service.grpc.swift in Sources */ = {isa = PBXBuildFile; fileRef = 61FDE3EE16D9D9F33E1208A9 /* ilp_over_http_service.grpc.swift */; };
		A073987ACFAEE9A49EDE321E /* LegacyDefaultXpringClient.swift in Sources */ = {isa = PBXBuildFile; fileRef = 9C3408A16393988DCD3648B8 /* LegacyDefaultXpringClient.swift */; };
		A09E00F6D02A7467F8F496E6 /* get_latest_validated_ledger_sequence_request.legacy.pb.swift in Sources */ = {isa = PBXBuildFile; fileRef = 5D149151FC4BDB6710400F26 /* get_latest_validated_ledger_sequence_request.legacy.pb.swift */; };
		A0F1F02130A238424F4D2D0C /* transaction.legacy.pb.swift in Sources */ = {isa = PBXBuildFile; fileRef = E3CFA7AC834E90F09184EA40 /* transaction.legacy.pb.swift */; };
		A2E0606267E284E43C0038A4 /* XpringClientDecorator.swift in Sources */ = {isa = PBXBuildFile; fileRef = C99FAC0ED11211324DFCD4BD /* XpringClientDecorator.swift */; };
		A61E43257CA4507F8620B136 /* LegacySigner.swift in Sources */ = {isa = PBXBuildFile; fileRef = 68F03A5FBEF34F4F59F6A489 /* LegacySigner.swift */; };
		A6F54469EDE978937427DC52 /* DefaultXpringClientTest.swift in Sources */ = {isa = PBXBuildFile; fileRef = FB8141A7936A12BB62F71D89 /* DefaultXpringClientTest.swift */; };
		A7FABE30C5A2336CDCBC5443 /* RippledFlags.swift in Sources */ = {isa = PBXBuildFile; fileRef = 0B920E684C066A8E85125C98 /* RippledFlags.swift */; };
		A85B294480C396FE29D485FB /* LegacyFakeNetworkClient.swift in Sources */ = {isa = PBXBuildFile; fileRef = 732BE8DD2F6343752E813780 /* LegacyFakeNetworkClient.swift */; };
		AAE07BFDB6A2E0E3598E1F21 /* Io_Xpring_AccountInfo+Test.swift in Sources */ = {isa = PBXBuildFile; fileRef = 63FF56FDC57281AB86816320 /* Io_Xpring_AccountInfo+Test.swift */; };
		AD0C9E75F6D4A2F5BA16C161 /* meta.pb.swift in Sources */ = {isa = PBXBuildFile; fileRef = CEC2C1535EBC88D0FC618B06 /* meta.pb.swift */; };
		AD92D934BB53C1859A37C4CD /* JavaScriptSigner.swift in Sources */ = {isa = PBXBuildFile; fileRef = 92DF0085EF32E1A8F9FC3FFF /* JavaScriptSigner.swift */; };
		AEA1DA055AC51BCCB1F31A11 /* JavaScriptWallet.swift in Sources */ = {isa = PBXBuildFile; fileRef = F8C5EEE32B50B1DA49AD37B9 /* JavaScriptWallet.swift */; };
		AEE77EF8E3BC82C7EDE6F34F /* create_account_request.pb.swift in Sources */ = {isa = PBXBuildFile; fileRef = 2FDC964771E566F679F8D697 /* create_account_request.pb.swift */; };
		AFEF3AADB223FFF8F224D484 /* get_account_transaction_history.pb.swift in Sources */ = {isa = PBXBuildFile; fileRef = E85815B3B03246C42E865479 /* get_account_transaction_history.pb.swift */; };
		B035CD11FE7B781272710EF4 /* xrp_amount.legacy.pb.swift in Sources */ = {isa = PBXBuildFile; fileRef = 6F6A3D567C5302610923CA60 /* xrp_amount.legacy.pb.swift */; };
		B1577504A1FF7925591143F3 /* xrp_amount.legacy.pb.swift in Sources */ = {isa = PBXBuildFile; fileRef = 6F6A3D567C5302610923CA60 /* xrp_amount.legacy.pb.swift */; };
		B453FC2D052EE1384450D631 /* LegacyFakeNetworkClient+Test.swift in Sources */ = {isa = PBXBuildFile; fileRef = 522FB48532E17C62F5D90BA5 /* LegacyFakeNetworkClient+Test.swift */; };
		B525EDC4B7BBAB3CF674891F /* FakeNetworkClient.swift in Sources */ = {isa = PBXBuildFile; fileRef = 7ACE19B61522015207CC5FB4 /* FakeNetworkClient.swift */; };
		B6DA6A273206BB34926696EF /* ledger.pb.swift in Sources */ = {isa = PBXBuildFile; fileRef = 94A7D6FA0E6E35F65229E5A1 /* ledger.pb.swift */; };
		BB7F2FBF9503319AD3D9120F /* SwiftGRPC.framework in Embed Frameworks */ = {isa = PBXBuildFile; fileRef = 58A74192BD297BC4E78F9B95 /* SwiftGRPC.framework */; settings = {ATTRIBUTES = (CodeSignOnCopy, RemoveHeadersOnCopy, ); }; };
		BEF208F007A9147A3422B5BC /* JavaScriptWallet.swift in Sources */ = {isa = PBXBuildFile; fileRef = F8C5EEE32B50B1DA49AD37B9 /* JavaScriptWallet.swift */; };
		BF897B8B254A8CDD77F8D291 /* LegacyDefaultXpringClientTest.swift in Sources */ = {isa = PBXBuildFile; fileRef = 0B79DC734C8FDF8358DA1FEB /* LegacyDefaultXpringClientTest.swift */; };
		BF905AA0088A475CF83F4757 /* get_latest_validated_ledger_sequence_request.legacy.pb.swift in Sources */ = {isa = PBXBuildFile; fileRef = 5D149151FC4BDB6710400F26 /* get_latest_validated_ledger_sequence_request.legacy.pb.swift */; };
		BFA35E2492BC62515CBADCDC /* balance_service.grpc.swift in Sources */ = {isa = PBXBuildFile; fileRef = FDC3523CFEE8C1121BFEFE49 /* balance_service.grpc.swift */; };
		BFE994A94E819B4ACB5DD083 /* XpringKit.framework in Frameworks */ = {isa = PBXBuildFile; fileRef = 2A961F46C813F5BA0254F222 /* XpringKit.framework */; };
		BFFDA1872E54D07EC0B6ED7F /* balance_service.pb.swift in Sources */ = {isa = PBXBuildFile; fileRef = BE280E235DBA00D9A9DEF7D9 /* balance_service.pb.swift */; };
		C032EDB4E8E59CB11090C31D /* Hex+ByteArray.swift in Sources */ = {isa = PBXBuildFile; fileRef = 59A5E636868E66D9F1B3C047 /* Hex+ByteArray.swift */; };
		C1119E71DBAA8D0A9CC9E275 /* JavaScriptWalletGenerationResult.swift in Sources */ = {isa = PBXBuildFile; fileRef = 875501A3CB68BA56309F3BDF /* JavaScriptWalletGenerationResult.swift */; };
		C14DA5929841BC8DDF1158E7 /* Wallet+Test.swift in Sources */ = {isa = PBXBuildFile; fileRef = 9CFB488E4272B8CB54F11F4A /* Wallet+Test.swift */; };
		C1B078004CF2D4F60FD9C8C5 /* ilp_over_http_service.pb.swift in Sources */ = {isa = PBXBuildFile; fileRef = 87B1D134D50D3D92485C0A63 /* ilp_over_http_service.pb.swift */; };
		C2BD95AE57AC93A0FAE53997 /* get_account_response.pb.swift in Sources */ = {isa = PBXBuildFile; fileRef = 4503FFB2656D5969279B5D1B /* get_account_response.pb.swift */; };
		C3CC76FEB906B8C1C3D366F2 /* Io_Xpring_XRPLedgerAPIServiceClient+LegacyNetworkClient.swift in Sources */ = {isa = PBXBuildFile; fileRef = 2AF9D6918A981B4AFFE22968 /* Io_Xpring_XRPLedgerAPIServiceClient+LegacyNetworkClient.swift */; };
		C556A563E8FC44E5D9C8F002 /* Io_Xpring_AccountInfo+Test.swift in Sources */ = {isa = PBXBuildFile; fileRef = 63FF56FDC57281AB86816320 /* Io_Xpring_AccountInfo+Test.swift */; };
		C82B45A902AE64E3005087EE /* get_balance_response.pb.swift in Sources */ = {isa = PBXBuildFile; fileRef = C437F6B8660BB13AA68CA03F /* get_balance_response.pb.swift */; };
		C96B86F7E67405016867D3EC /* Utils.swift in Sources */ = {isa = PBXBuildFile; fileRef = BC9FE3C197FEAD7C98B45EAC /* Utils.swift */; };
		C98FF2F03772F82A959C0DB1 /* currency.legacy.pb.swift in Sources */ = {isa = PBXBuildFile; fileRef = 433634E362F59C8D8BFC47A2 /* currency.legacy.pb.swift */; };
		C9940A24E6A4EFAE5EB60950 /* ilp_over_http_service.grpc.swift in Sources */ = {isa = PBXBuildFile; fileRef = 61FDE3EE16D9D9F33E1208A9 /* ilp_over_http_service.grpc.swift */; };
		CC58D2DB231F7D2F11E65C95 /* JSValue+Io_Xpring_SignedTransaction.swift in Sources */ = {isa = PBXBuildFile; fileRef = EB8BF9E06D061BFF85455A2D /* JSValue+Io_Xpring_SignedTransaction.swift */; };
		CCEEE286D4FB9E1014BFF316 /* fee.legacy.pb.swift in Sources */ = {isa = PBXBuildFile; fileRef = CA80DCAD6A34B7C64853ED8C /* fee.legacy.pb.swift */; };
		D02589F184F7383725213F68 /* get_balance_response.pb.swift in Sources */ = {isa = PBXBuildFile; fileRef = C437F6B8660BB13AA68CA03F /* get_balance_response.pb.swift */; };
		D2B01AD7F99B77C6B2D3419E /* get_fee.pb.swift in Sources */ = {isa = PBXBuildFile; fileRef = 1DABE3373854FD82FDED6129 /* get_fee.pb.swift */; };
		D58C2A36E92F8BE220AE2D5B /* common.pb.swift in Sources */ = {isa = PBXBuildFile; fileRef = 58A457DEFD87D5FF4A7B6282 /* common.pb.swift */; };
		D63E7B41C6C7C720CB0FE589 /* LegacyDefaultXpringClient.swift in Sources */ = {isa = PBXBuildFile; fileRef = 9C3408A16393988DCD3648B8 /* LegacyDefaultXpringClient.swift */; };
		D657F62289513455004921A9 /* create_account_response.pb.swift in Sources */ = {isa = PBXBuildFile; fileRef = 5F53959EA38E3A5DED7017BF /* create_account_response.pb.swift */; };
		D97EF32A5C1E38669590DF51 /* xrp_ledger.pb.swift in Sources */ = {isa = PBXBuildFile; fileRef = 9B065F20F6A6596A26A23B5A /* xrp_ledger.pb.swift */; };
		DB26AC6D896AF31860B1CCE8 /* WalletGenerationResult.swift in Sources */ = {isa = PBXBuildFile; fileRef = ADD0BDE0881A1C6DDE6D939A /* WalletGenerationResult.swift */; };
		DB45A08F8767F545846E8C8D /* transaction.legacy.pb.swift in Sources */ = {isa = PBXBuildFile; fileRef = E3CFA7AC834E90F09184EA40 /* transaction.legacy.pb.swift */; };
		DBF344E3EBAFC39311529A2E /* FakeXpringClient.swift in Sources */ = {isa = PBXBuildFile; fileRef = DBC3C1F97079E9102F5DEC2A /* FakeXpringClient.swift */; };
		DD41D205FFC3789DD24769F7 /* get_account_request.pb.swift in Sources */ = {isa = PBXBuildFile; fileRef = 7A5B390729966A369957AD56 /* get_account_request.pb.swift */; };
		DD90CADB4D43A1F02318D774 /* fiat_amount.legacy.pb.swift in Sources */ = {isa = PBXBuildFile; fileRef = 0C2EEE63969322742BF42695 /* fiat_amount.legacy.pb.swift */; };
		DE1F34DDB17330323B0E0E29 /* LegacyJavaScriptSigner.swift in Sources */ = {isa = PBXBuildFile; fileRef = 8EE7F3F2F1430E3C16BDB74F /* LegacyJavaScriptSigner.swift */; };
		DE7A2C413FE64B7BDB87CB4D /* Rpc_V1_GetFeeResponse+Test.swift in Sources */ = {isa = PBXBuildFile; fileRef = D49BEDEBD975148433762FC5 /* Rpc_V1_GetFeeResponse+Test.swift */; };
		DEA88B6FBDE9C4C63FBEC32F /* create_account_response.pb.swift in Sources */ = {isa = PBXBuildFile; fileRef = 5F53959EA38E3A5DED7017BF /* create_account_response.pb.swift */; };
		DEE8DF85774DB3B1E7207507 /* get_account_response.pb.swift in Sources */ = {isa = PBXBuildFile; fileRef = 4503FFB2656D5969279B5D1B /* get_account_response.pb.swift */; };
		DF27CE44403C5FA54D4BADCB /* Io_Xpring_Fee+Test.swift in Sources */ = {isa = PBXBuildFile; fileRef = AED8A03E4EEC4791525CA44F /* Io_Xpring_Fee+Test.swift */; };
		DF2A9BC219387399F91B7D56 /* XpringKit.framework in Frameworks */ = {isa = PBXBuildFile; fileRef = 1EA17318980B00CB10EAF3D4 /* XpringKit.framework */; };
		E185565297643D614B955206 /* fiat_amount.legacy.pb.swift in Sources */ = {isa = PBXBuildFile; fileRef = 0C2EEE63969322742BF42695 /* fiat_amount.legacy.pb.swift */; };
		E24BF711CDD580A7C9757F9A /* account_info.legacy.pb.swift in Sources */ = {isa = PBXBuildFile; fileRef = C4A1BD1E71FF2924EEB254E4 /* account_info.legacy.pb.swift */; };
		E34D6EDC67872A40048CC1C5 /* ledger_sequence.legacy.pb.swift in Sources */ = {isa = PBXBuildFile; fileRef = 73821CD37E7723908344FCC6 /* ledger_sequence.legacy.pb.swift */; };
		E390C1796DDC19E93B9F58E4 /* DefaultXpringClientTest.swift in Sources */ = {isa = PBXBuildFile; fileRef = FB8141A7936A12BB62F71D89 /* DefaultXpringClientTest.swift */; };
		E48C20215EBBCB8C44B08A0B /* XRPLedgerError.swift in Sources */ = {isa = PBXBuildFile; fileRef = 367711CBA6DD24C5C890B35F /* XRPLedgerError.swift */; };
		E4DE5E80EB10CE7EC39BC7CA /* UtilsTest.swift in Sources */ = {isa = PBXBuildFile; fileRef = C1D0F50AF49F103E1E0B3D50 /* UtilsTest.swift */; };
		E54D55F6B0A631D18D3332BC /* xrp_ledger.legacy.grpc.swift in Sources */ = {isa = PBXBuildFile; fileRef = DA22AF185568EC2CBD41603E /* xrp_ledger.legacy.grpc.swift */; };
		E61AFD4EEDA5BEB92FB1D0BF /* Hex.swift in Sources */ = {isa = PBXBuildFile; fileRef = FCD54D1CD3F440E73218FF8B /* Hex.swift */; };
		E7ABC8D8F5D1C896C16B37EF /* UInt64+Test.swift in Sources */ = {isa = PBXBuildFile; fileRef = 0E322698021B0C74480748E2 /* UInt64+Test.swift */; };
		E89297B29010AACAC6D05131 /* Org_Xrpl_Rpc_V1_GetAccountTransactionHistoryResponse+Test.swift in Sources */ = {isa = PBXBuildFile; fileRef = 9903F8C2AAC8B3CF5AB634DB /* Org_Xrpl_Rpc_V1_GetAccountTransactionHistoryResponse+Test.swift */; };
		E9490A92BBADB2B40C7B0CFB /* JSValue+JavaScriptWalletGenerationResult.swift in Sources */ = {isa = PBXBuildFile; fileRef = 01B4FBDD3CCA9E931913B59C /* JSValue+JavaScriptWalletGenerationResult.swift */; };
		EBD43CC9507B11932FE0FAFA /* Address.swift in Sources */ = {isa = PBXBuildFile; fileRef = 8561A4CDC03D07B17AAB8924 /* Address.swift */; };
		ECF1B861D8B630CD4BC2B942 /* get_account_info.pb.swift in Sources */ = {isa = PBXBuildFile; fileRef = FD16110E3EC0ED021D70816F /* get_account_info.pb.swift */; };
		F047D499C409455893734DDE /* JavaScriptSigner.swift in Sources */ = {isa = PBXBuildFile; fileRef = 92DF0085EF32E1A8F9FC3FFF /* JavaScriptSigner.swift */; };
		F1325A49C497A4C39141E751 /* WalletTest.swift in Sources */ = {isa = PBXBuildFile; fileRef = D05F8765E9BE754C41FCEB39 /* WalletTest.swift */; };
		F2FC131ECE631D33B7010580 /* JSValue+JavaScriptWalletGenerationResult.swift in Sources */ = {isa = PBXBuildFile; fileRef = 01B4FBDD3CCA9E931913B59C /* JSValue+JavaScriptWalletGenerationResult.swift */; };
		F3B0B83254481E6444F86C8D /* FakeNetworkClient+Test.swift in Sources */ = {isa = PBXBuildFile; fileRef = 0EAE29A6751A2516A04A4A8D /* FakeNetworkClient+Test.swift */; };
		F3CF8F0714D07FEA894C87B3 /* TransactionHash+Test.swift in Sources */ = {isa = PBXBuildFile; fileRef = 76F383DDDD9638F0BDC8C016 /* TransactionHash+Test.swift */; };
		F55662C92FA0206026C67E99 /* balance_service.grpc.swift in Sources */ = {isa = PBXBuildFile; fileRef = FDC3523CFEE8C1121BFEFE49 /* balance_service.grpc.swift */; };
		F5AF1E6BE2328B56AD0912F3 /* payment.legacy.pb.swift in Sources */ = {isa = PBXBuildFile; fileRef = AD7149FEE36A8532739977C5 /* payment.legacy.pb.swift */; };
		FA8ACD4B038DA24069A151B9 /* LegacySignerTest.swift in Sources */ = {isa = PBXBuildFile; fileRef = 5185CEF2E95BDC5E9820921B /* LegacySignerTest.swift */; };
		FABA7E2B0ABA2755DF8CA01A /* get_balance_request.pb.swift in Sources */ = {isa = PBXBuildFile; fileRef = 0612C58C0F58C0667668FE96 /* get_balance_request.pb.swift */; };
		FB5975520257746149AAEC06 /* FakeXpringClient.swift in Sources */ = {isa = PBXBuildFile; fileRef = DBC3C1F97079E9102F5DEC2A /* FakeXpringClient.swift */; };
		FB60706C284D4869588ACD12 /* XRPLedgerError.swift in Sources */ = {isa = PBXBuildFile; fileRef = 367711CBA6DD24C5C890B35F /* XRPLedgerError.swift */; };
		FBFC6A80BB530F2EAD404513 /* LegacyJavaScriptSigner.swift in Sources */ = {isa = PBXBuildFile; fileRef = 8EE7F3F2F1430E3C16BDB74F /* LegacyJavaScriptSigner.swift */; };
		FC5E8544F2611AF66524CE40 /* ledger_objects.pb.swift in Sources */ = {isa = PBXBuildFile; fileRef = 38E3010CCE4C84FC5266A393 /* ledger_objects.pb.swift */; };
		FC72E5CBA4635904E636D3E9 /* payment.legacy.pb.swift in Sources */ = {isa = PBXBuildFile; fileRef = AD7149FEE36A8532739977C5 /* payment.legacy.pb.swift */; };
		FF78A09CEC303B89851054E5 /* JSValue+JavaScriptWallet.swift in Sources */ = {isa = PBXBuildFile; fileRef = 21A8DF813EA75BD18BE4F7E7 /* JSValue+JavaScriptWallet.swift */; };
		FF946D8E67246E1A83D03F0F /* amount.pb.swift in Sources */ = {isa = PBXBuildFile; fileRef = 779FFD5A983DED90B4D0D534 /* amount.pb.swift */; };
		FFDD4E05736F1A79B6DB680B /* NetworkClient.swift in Sources */ = {isa = PBXBuildFile; fileRef = 6B4505055EADFAE26992AF3B /* NetworkClient.swift */; };
/* End PBXBuildFile section */

/* Begin PBXContainerItemProxy section */
		045BD31678AEF7B31FD11C21 /* PBXContainerItemProxy */ = {
			isa = PBXContainerItemProxy;
			containerPortal = FCEE33D2FC20D4ADECCA6BF3 /* Project object */;
			proxyType = 1;
			remoteGlobalIDString = 24ACFB1C81710699ECDD24CB;
			remoteInfo = XpringKit_iOS;
		};
		3DC32DBEA756A8C6D3E58705 /* PBXContainerItemProxy */ = {
			isa = PBXContainerItemProxy;
			containerPortal = FCEE33D2FC20D4ADECCA6BF3 /* Project object */;
			proxyType = 1;
			remoteGlobalIDString = A12D87922461CD48ADB6B018;
			remoteInfo = XpringKit_macOS;
		};
/* End PBXContainerItemProxy section */

/* Begin PBXCopyFilesBuildPhase section */
		4BB7D29CABBA1557303B4049 /* Embed Frameworks */ = {
			isa = PBXCopyFilesBuildPhase;
			buildActionMask = 2147483647;
			dstPath = "";
			dstSubfolderSpec = 10;
			files = (
				1762612E093C2CE2658EF529 /* XpringKit.framework in Embed Frameworks */,
				BB7F2FBF9503319AD3D9120F /* SwiftGRPC.framework in Embed Frameworks */,
				574A277447AA41AF2AD7261F /* SwiftProtobuf.framework in Embed Frameworks */,
			);
			name = "Embed Frameworks";
			runOnlyForDeploymentPostprocessing = 0;
		};
		9AB1F7C745FB1FDC9BE8C468 /* Embed Frameworks */ = {
			isa = PBXCopyFilesBuildPhase;
			buildActionMask = 2147483647;
			dstPath = "";
			dstSubfolderSpec = 10;
			files = (
				2D9D7BFF942A6DB46A9E602D /* XpringKit.framework in Embed Frameworks */,
				3F729F19C5CECB8B8B412A90 /* SwiftGRPC.framework in Embed Frameworks */,
				0884B145F6EA3DFA747966D2 /* SwiftProtobuf.framework in Embed Frameworks */,
			);
			name = "Embed Frameworks";
			runOnlyForDeploymentPostprocessing = 0;
		};
/* End PBXCopyFilesBuildPhase section */

/* Begin PBXFileReference section */
		0002C43479D0E7853BB1C8F5 /* submit_signed_transaction_request.legacy.pb.swift */ = {isa = PBXFileReference; lastKnownFileType = sourcecode.swift; path = submit_signed_transaction_request.legacy.pb.swift; sourceTree = "<group>"; };
		01B4FBDD3CCA9E931913B59C /* JSValue+JavaScriptWalletGenerationResult.swift */ = {isa = PBXFileReference; lastKnownFileType = sourcecode.swift; path = "JSValue+JavaScriptWalletGenerationResult.swift"; sourceTree = "<group>"; };
		0612C58C0F58C0667668FE96 /* get_balance_request.pb.swift */ = {isa = PBXFileReference; lastKnownFileType = sourcecode.swift; path = get_balance_request.pb.swift; sourceTree = "<group>"; };
		09308780C1F6342570A27026 /* account_service.pb.swift */ = {isa = PBXFileReference; lastKnownFileType = sourcecode.swift; path = account_service.pb.swift; sourceTree = "<group>"; };
		096DCE8B638AB78F01A04D86 /* String+Test.swift */ = {isa = PBXFileReference; lastKnownFileType = sourcecode.swift; path = "String+Test.swift"; sourceTree = "<group>"; };
		0B79DC734C8FDF8358DA1FEB /* LegacyDefaultXpringClientTest.swift */ = {isa = PBXFileReference; lastKnownFileType = sourcecode.swift; path = LegacyDefaultXpringClientTest.swift; sourceTree = "<group>"; };
		0B920E684C066A8E85125C98 /* RippledFlags.swift */ = {isa = PBXFileReference; lastKnownFileType = sourcecode.swift; path = RippledFlags.swift; sourceTree = "<group>"; };
		0BF5FE7B3D8CAC575D2738AF /* RawTransactionStatusTest.swift */ = {isa = PBXFileReference; lastKnownFileType = sourcecode.swift; path = RawTransactionStatusTest.swift; sourceTree = "<group>"; };
		0C2EEE63969322742BF42695 /* fiat_amount.legacy.pb.swift */ = {isa = PBXFileReference; lastKnownFileType = sourcecode.swift; path = fiat_amount.legacy.pb.swift; sourceTree = "<group>"; };
		0DD77F8CDC039E5870305B91 /* ByteArray+Hex.swift */ = {isa = PBXFileReference; lastKnownFileType = sourcecode.swift; path = "ByteArray+Hex.swift"; sourceTree = "<group>"; };
		0E322698021B0C74480748E2 /* UInt64+Test.swift */ = {isa = PBXFileReference; lastKnownFileType = sourcecode.swift; path = "UInt64+Test.swift"; sourceTree = "<group>"; };
		0EAE29A6751A2516A04A4A8D /* FakeNetworkClient+Test.swift */ = {isa = PBXFileReference; lastKnownFileType = sourcecode.swift; path = "FakeNetworkClient+Test.swift"; sourceTree = "<group>"; };
		175AAD5AEF79820FF7FCCE80 /* ReliableSubmissionXpringClient.swift */ = {isa = PBXFileReference; lastKnownFileType = sourcecode.swift; path = ReliableSubmissionXpringClient.swift; sourceTree = "<group>"; };
		1DABE3373854FD82FDED6129 /* get_fee.pb.swift */ = {isa = PBXFileReference; lastKnownFileType = sourcecode.swift; path = get_fee.pb.swift; sourceTree = "<group>"; };
		1DD3840185E5F1F74EC56D27 /* DefaultXpringClient.swift */ = {isa = PBXFileReference; lastKnownFileType = sourcecode.swift; path = DefaultXpringClient.swift; sourceTree = "<group>"; };
		1E488ABD93CCADA4769887E2 /* SwiftProtobuf.framework */ = {isa = PBXFileReference; lastKnownFileType = wrapper.framework; path = SwiftProtobuf.framework; sourceTree = "<group>"; };
		1EA17318980B00CB10EAF3D4 /* XpringKit.framework */ = {isa = PBXFileReference; explicitFileType = wrapper.framework; includeInIndex = 0; path = XpringKit.framework; sourceTree = BUILT_PRODUCTS_DIR; };
		2077CD52EA7F0DDF3E43D6C6 /* signed_transaction.legacy.pb.swift */ = {isa = PBXFileReference; lastKnownFileType = sourcecode.swift; path = signed_transaction.legacy.pb.swift; sourceTree = "<group>"; };
		21A8DF813EA75BD18BE4F7E7 /* JSValue+JavaScriptWallet.swift */ = {isa = PBXFileReference; lastKnownFileType = sourcecode.swift; path = "JSValue+JavaScriptWallet.swift"; sourceTree = "<group>"; };
		265F737D13784A1A6341E3E4 /* XRPJavaScriptLoader.swift */ = {isa = PBXFileReference; lastKnownFileType = sourcecode.swift; path = XRPJavaScriptLoader.swift; sourceTree = "<group>"; };
		2A961F46C813F5BA0254F222 /* XpringKit.framework */ = {isa = PBXFileReference; explicitFileType = wrapper.framework; includeInIndex = 0; path = XpringKit.framework; sourceTree = BUILT_PRODUCTS_DIR; };
		2AF9D6918A981B4AFFE22968 /* Io_Xpring_XRPLedgerAPIServiceClient+LegacyNetworkClient.swift */ = {isa = PBXFileReference; lastKnownFileType = sourcecode.swift; path = "Io_Xpring_XRPLedgerAPIServiceClient+LegacyNetworkClient.swift"; sourceTree = "<group>"; };
		2FDC964771E566F679F8D697 /* create_account_request.pb.swift */ = {isa = PBXFileReference; lastKnownFileType = sourcecode.swift; path = create_account_request.pb.swift; sourceTree = "<group>"; };
		367711CBA6DD24C5C890B35F /* XRPLedgerError.swift */ = {isa = PBXFileReference; lastKnownFileType = sourcecode.swift; path = XRPLedgerError.swift; sourceTree = "<group>"; };
		38E3010CCE4C84FC5266A393 /* ledger_objects.pb.swift */ = {isa = PBXFileReference; lastKnownFileType = sourcecode.swift; path = ledger_objects.pb.swift; sourceTree = "<group>"; };
		433634E362F59C8D8BFC47A2 /* currency.legacy.pb.swift */ = {isa = PBXFileReference; lastKnownFileType = sourcecode.swift; path = currency.legacy.pb.swift; sourceTree = "<group>"; };
		4503FFB2656D5969279B5D1B /* get_account_response.pb.swift */ = {isa = PBXFileReference; lastKnownFileType = sourcecode.swift; path = get_account_response.pb.swift; sourceTree = "<group>"; };
		458D19126E809E9EE9F0522E /* transaction.pb.swift */ = {isa = PBXFileReference; lastKnownFileType = sourcecode.swift; path = transaction.pb.swift; sourceTree = "<group>"; };
		5185CEF2E95BDC5E9820921B /* LegacySignerTest.swift */ = {isa = PBXFileReference; lastKnownFileType = sourcecode.swift; path = LegacySignerTest.swift; sourceTree = "<group>"; };
		522FB48532E17C62F5D90BA5 /* LegacyFakeNetworkClient+Test.swift */ = {isa = PBXFileReference; lastKnownFileType = sourcecode.swift; path = "LegacyFakeNetworkClient+Test.swift"; sourceTree = "<group>"; };
		56B46264F4BC24B7608F5E9A /* send_payment_request.pb.swift */ = {isa = PBXFileReference; lastKnownFileType = sourcecode.swift; path = send_payment_request.pb.swift; sourceTree = "<group>"; };
		58A457DEFD87D5FF4A7B6282 /* common.pb.swift */ = {isa = PBXFileReference; lastKnownFileType = sourcecode.swift; path = common.pb.swift; sourceTree = "<group>"; };
		58A74192BD297BC4E78F9B95 /* SwiftGRPC.framework */ = {isa = PBXFileReference; lastKnownFileType = wrapper.framework; path = SwiftGRPC.framework; sourceTree = "<group>"; };
		59A5E636868E66D9F1B3C047 /* Hex+ByteArray.swift */ = {isa = PBXFileReference; lastKnownFileType = sourcecode.swift; path = "Hex+ByteArray.swift"; sourceTree = "<group>"; };
		5D149151FC4BDB6710400F26 /* get_latest_validated_ledger_sequence_request.legacy.pb.swift */ = {isa = PBXFileReference; lastKnownFileType = sourcecode.swift; path = get_latest_validated_ledger_sequence_request.legacy.pb.swift; sourceTree = "<group>"; };
		5F53959EA38E3A5DED7017BF /* create_account_response.pb.swift */ = {isa = PBXFileReference; lastKnownFileType = sourcecode.swift; path = create_account_response.pb.swift; sourceTree = "<group>"; };
		61FDE3EE16D9D9F33E1208A9 /* ilp_over_http_service.grpc.swift */ = {isa = PBXFileReference; lastKnownFileType = sourcecode.swift; path = ilp_over_http_service.grpc.swift; sourceTree = "<group>"; };
		63FF56FDC57281AB86816320 /* Io_Xpring_AccountInfo+Test.swift */ = {isa = PBXFileReference; lastKnownFileType = sourcecode.swift; path = "Io_Xpring_AccountInfo+Test.swift"; sourceTree = "<group>"; };
		6411247733F228E6454489A5 /* JavaScriptWalletFactory.swift */ = {isa = PBXFileReference; lastKnownFileType = sourcecode.swift; path = JavaScriptWalletFactory.swift; sourceTree = "<group>"; };
		6652A59C1C60CE0A44DB808D /* RandomBytesUtil.swift */ = {isa = PBXFileReference; lastKnownFileType = sourcecode.swift; path = RandomBytesUtil.swift; sourceTree = "<group>"; };
		681E4DB6D35C3037EC14870E /* RawTransactionStatus.swift */ = {isa = PBXFileReference; lastKnownFileType = sourcecode.swift; path = RawTransactionStatus.swift; sourceTree = "<group>"; };
		68F03A5FBEF34F4F59F6A489 /* LegacySigner.swift */ = {isa = PBXFileReference; lastKnownFileType = sourcecode.swift; path = LegacySigner.swift; sourceTree = "<group>"; };
		6B4505055EADFAE26992AF3B /* NetworkClient.swift */ = {isa = PBXFileReference; lastKnownFileType = sourcecode.swift; path = NetworkClient.swift; sourceTree = "<group>"; };
		6D3804EA0121091C1FCCC85B /* account.pb.swift */ = {isa = PBXFileReference; lastKnownFileType = sourcecode.swift; path = account.pb.swift; sourceTree = "<group>"; };
		6D4D56F206D17777FA6E54E1 /* SwiftProtobuf.framework */ = {isa = PBXFileReference; lastKnownFileType = wrapper.framework; path = SwiftProtobuf.framework; sourceTree = "<group>"; };
		6F6A3D567C5302610923CA60 /* xrp_amount.legacy.pb.swift */ = {isa = PBXFileReference; lastKnownFileType = sourcecode.swift; path = xrp_amount.legacy.pb.swift; sourceTree = "<group>"; };
		6FA52B4D0F398FE9FB0E352F /* submit_signed_transaction_response.legacy.pb.swift */ = {isa = PBXFileReference; lastKnownFileType = sourcecode.swift; path = submit_signed_transaction_response.legacy.pb.swift; sourceTree = "<group>"; };
		732BE8DD2F6343752E813780 /* LegacyFakeNetworkClient.swift */ = {isa = PBXFileReference; lastKnownFileType = sourcecode.swift; path = LegacyFakeNetworkClient.swift; sourceTree = "<group>"; };
		73821CD37E7723908344FCC6 /* ledger_sequence.legacy.pb.swift */ = {isa = PBXFileReference; lastKnownFileType = sourcecode.swift; path = ledger_sequence.legacy.pb.swift; sourceTree = "<group>"; };
		76F383DDDD9638F0BDC8C016 /* TransactionHash+Test.swift */ = {isa = PBXFileReference; lastKnownFileType = sourcecode.swift; path = "TransactionHash+Test.swift"; sourceTree = "<group>"; };
		779FFD5A983DED90B4D0D534 /* amount.pb.swift */ = {isa = PBXFileReference; lastKnownFileType = sourcecode.swift; path = amount.pb.swift; sourceTree = "<group>"; };
		7A5B390729966A369957AD56 /* get_account_request.pb.swift */ = {isa = PBXFileReference; lastKnownFileType = sourcecode.swift; path = get_account_request.pb.swift; sourceTree = "<group>"; };
		7ACE19B61522015207CC5FB4 /* FakeNetworkClient.swift */ = {isa = PBXFileReference; lastKnownFileType = sourcecode.swift; path = FakeNetworkClient.swift; sourceTree = "<group>"; };
		7B9235E33F4B53ED0FD35D50 /* SignerTests.swift */ = {isa = PBXFileReference; lastKnownFileType = sourcecode.swift; path = SignerTests.swift; sourceTree = "<group>"; };
		7CA322AED644086EF04AFD52 /* Io_Xpring_TransactionStatus+Test.swift */ = {isa = PBXFileReference; lastKnownFileType = sourcecode.swift; path = "Io_Xpring_TransactionStatus+Test.swift"; sourceTree = "<group>"; };
		8113A7B1A4F26A434C63CDF8 /* XpringKitTestError.swift */ = {isa = PBXFileReference; lastKnownFileType = sourcecode.swift; path = XpringKitTestError.swift; sourceTree = "<group>"; };
		8561A4CDC03D07B17AAB8924 /* Address.swift */ = {isa = PBXFileReference; lastKnownFileType = sourcecode.swift; path = Address.swift; sourceTree = "<group>"; };
		875501A3CB68BA56309F3BDF /* JavaScriptWalletGenerationResult.swift */ = {isa = PBXFileReference; lastKnownFileType = sourcecode.swift; path = JavaScriptWalletGenerationResult.swift; sourceTree = "<group>"; };
		87B1D134D50D3D92485C0A63 /* ilp_over_http_service.pb.swift */ = {isa = PBXFileReference; lastKnownFileType = sourcecode.swift; path = ilp_over_http_service.pb.swift; sourceTree = "<group>"; };
		8D7CE69F01BAB5B027753EB1 /* index.js */ = {isa = PBXFileReference; lastKnownFileType = sourcecode.javascript; path = index.js; sourceTree = "<group>"; };
		8EE7F3F2F1430E3C16BDB74F /* LegacyJavaScriptSigner.swift */ = {isa = PBXFileReference; lastKnownFileType = sourcecode.swift; path = LegacyJavaScriptSigner.swift; sourceTree = "<group>"; };
		918A8D9C713789CDBC875C73 /* LegacyNetworkClient.swift */ = {isa = PBXFileReference; lastKnownFileType = sourcecode.swift; path = LegacyNetworkClient.swift; sourceTree = "<group>"; };
		92DF0085EF32E1A8F9FC3FFF /* JavaScriptSigner.swift */ = {isa = PBXFileReference; lastKnownFileType = sourcecode.swift; path = JavaScriptSigner.swift; sourceTree = "<group>"; };
		949D6FA55B17F1CF9C79628F /* get_transaction_status_request.legacy.pb.swift */ = {isa = PBXFileReference; lastKnownFileType = sourcecode.swift; path = get_transaction_status_request.legacy.pb.swift; sourceTree = "<group>"; };
		94A7D6FA0E6E35F65229E5A1 /* ledger.pb.swift */ = {isa = PBXFileReference; lastKnownFileType = sourcecode.swift; path = ledger.pb.swift; sourceTree = "<group>"; };
		9903F8C2AAC8B3CF5AB634DB /* Org_Xrpl_Rpc_V1_GetAccountTransactionHistoryResponse+Test.swift */ = {isa = PBXFileReference; lastKnownFileType = sourcecode.swift; path = "Org_Xrpl_Rpc_V1_GetAccountTransactionHistoryResponse+Test.swift"; sourceTree = "<group>"; };
		9B065F20F6A6596A26A23B5A /* xrp_ledger.pb.swift */ = {isa = PBXFileReference; lastKnownFileType = sourcecode.swift; path = xrp_ledger.pb.swift; sourceTree = "<group>"; };
		9C3408A16393988DCD3648B8 /* LegacyDefaultXpringClient.swift */ = {isa = PBXFileReference; lastKnownFileType = sourcecode.swift; path = LegacyDefaultXpringClient.swift; sourceTree = "<group>"; };
		9CFB488E4272B8CB54F11F4A /* Wallet+Test.swift */ = {isa = PBXFileReference; lastKnownFileType = sourcecode.swift; path = "Wallet+Test.swift"; sourceTree = "<group>"; };
		AD7149FEE36A8532739977C5 /* payment.legacy.pb.swift */ = {isa = PBXFileReference; lastKnownFileType = sourcecode.swift; path = payment.legacy.pb.swift; sourceTree = "<group>"; };
		ADD0BDE0881A1C6DDE6D939A /* WalletGenerationResult.swift */ = {isa = PBXFileReference; lastKnownFileType = sourcecode.swift; path = WalletGenerationResult.swift; sourceTree = "<group>"; };
		AED8A03E4EEC4791525CA44F /* Io_Xpring_Fee+Test.swift */ = {isa = PBXFileReference; lastKnownFileType = sourcecode.swift; path = "Io_Xpring_Fee+Test.swift"; sourceTree = "<group>"; };
		AEFA016E351D30D824FF119A /* ReliableSubmissionXpringClientTest.swift */ = {isa = PBXFileReference; lastKnownFileType = sourcecode.swift; path = ReliableSubmissionXpringClientTest.swift; sourceTree = "<group>"; };
		B26D12954276D34124999E61 /* Address+Test.swift */ = {isa = PBXFileReference; lastKnownFileType = sourcecode.swift; path = "Address+Test.swift"; sourceTree = "<group>"; };
		B42C1A6AD7B7AC4F5483751E /* IntegrationTests.swift */ = {isa = PBXFileReference; lastKnownFileType = sourcecode.swift; path = IntegrationTests.swift; sourceTree = "<group>"; };
		B4386C5D599B4959B89A81E5 /* xrp_ledger.legacy.pb.swift */ = {isa = PBXFileReference; lastKnownFileType = sourcecode.swift; path = xrp_ledger.legacy.pb.swift; sourceTree = "<group>"; };
		B5E48BD016CB48D6DD24AEE0 /* account_service.grpc.swift */ = {isa = PBXFileReference; lastKnownFileType = sourcecode.swift; path = account_service.grpc.swift; sourceTree = "<group>"; };
		B600C3E787BA972AEE3194BF /* JSContext+XpringKit.swift */ = {isa = PBXFileReference; lastKnownFileType = sourcecode.swift; path = "JSContext+XpringKit.swift"; sourceTree = "<group>"; };
		B61B431DE83786EBAAF1D416 /* Rpc_V1_SubmitTransactionResponse+Test.swift */ = {isa = PBXFileReference; lastKnownFileType = sourcecode.swift; path = "Rpc_V1_SubmitTransactionResponse+Test.swift"; sourceTree = "<group>"; };
		B776589D95D938D60AB4917C /* SwiftGRPC.framework */ = {isa = PBXFileReference; lastKnownFileType = wrapper.framework; path = SwiftGRPC.framework; sourceTree = "<group>"; };
		BB202B1B98F82FC7EEDA70F8 /* Rpc_V1_GetTxResponse+Test.swift */ = {isa = PBXFileReference; lastKnownFileType = sourcecode.swift; path = "Rpc_V1_GetTxResponse+Test.swift"; sourceTree = "<group>"; };
		BC9FE3C197FEAD7C98B45EAC /* Utils.swift */ = {isa = PBXFileReference; lastKnownFileType = sourcecode.swift; path = Utils.swift; sourceTree = "<group>"; };
		BE280E235DBA00D9A9DEF7D9 /* balance_service.pb.swift */ = {isa = PBXFileReference; lastKnownFileType = sourcecode.swift; path = balance_service.pb.swift; sourceTree = "<group>"; };
		C1D0F50AF49F103E1E0B3D50 /* UtilsTest.swift */ = {isa = PBXFileReference; lastKnownFileType = sourcecode.swift; path = UtilsTest.swift; sourceTree = "<group>"; };
		C437F6B8660BB13AA68CA03F /* get_balance_response.pb.swift */ = {isa = PBXFileReference; lastKnownFileType = sourcecode.swift; path = get_balance_response.pb.swift; sourceTree = "<group>"; };
		C4A1BD1E71FF2924EEB254E4 /* account_info.legacy.pb.swift */ = {isa = PBXFileReference; lastKnownFileType = sourcecode.swift; path = account_info.legacy.pb.swift; sourceTree = "<group>"; };
		C987E39201D5B0AA9E73428E /* Signer.swift */ = {isa = PBXFileReference; lastKnownFileType = sourcecode.swift; path = Signer.swift; sourceTree = "<group>"; };
		C99FAC0ED11211324DFCD4BD /* XpringClientDecorator.swift */ = {isa = PBXFileReference; lastKnownFileType = sourcecode.swift; path = XpringClientDecorator.swift; sourceTree = "<group>"; };
		CA80DCAD6A34B7C64853ED8C /* fee.legacy.pb.swift */ = {isa = PBXFileReference; lastKnownFileType = sourcecode.swift; path = fee.legacy.pb.swift; sourceTree = "<group>"; };
		CBB02CC192CD7AE7E3218E98 /* TransactionStatus.swift */ = {isa = PBXFileReference; lastKnownFileType = sourcecode.swift; path = TransactionStatus.swift; sourceTree = "<group>"; };
		CC429E0E63319A1BE3AE8240 /* JavaScriptSerializer.swift */ = {isa = PBXFileReference; lastKnownFileType = sourcecode.swift; path = JavaScriptSerializer.swift; sourceTree = "<group>"; };
		CEC2C1535EBC88D0FC618B06 /* meta.pb.swift */ = {isa = PBXFileReference; lastKnownFileType = sourcecode.swift; path = meta.pb.swift; sourceTree = "<group>"; };
		CFA89B2B4CE85050623E1F1A /* Wallet.swift */ = {isa = PBXFileReference; lastKnownFileType = sourcecode.swift; path = Wallet.swift; sourceTree = "<group>"; };
		D05F8765E9BE754C41FCEB39 /* WalletTest.swift */ = {isa = PBXFileReference; lastKnownFileType = sourcecode.swift; path = WalletTest.swift; sourceTree = "<group>"; };
		D300276FE254845F4B571FFE /* Hex+ByteArrayTest.swift */ = {isa = PBXFileReference; lastKnownFileType = sourcecode.swift; path = "Hex+ByteArrayTest.swift"; sourceTree = "<group>"; };
		D49BEDEBD975148433762FC5 /* Rpc_V1_GetFeeResponse+Test.swift */ = {isa = PBXFileReference; lastKnownFileType = sourcecode.swift; path = "Rpc_V1_GetFeeResponse+Test.swift"; sourceTree = "<group>"; };
		D5F2426ACCAAFCDCD55A2685 /* transaction_status.legacy.pb.swift */ = {isa = PBXFileReference; lastKnownFileType = sourcecode.swift; path = transaction_status.legacy.pb.swift; sourceTree = "<group>"; };
		D9713E57588F07A7974AB830 /* XpringKitTests.xctest */ = {isa = PBXFileReference; includeInIndex = 0; lastKnownFileType = wrapper.cfbundle; path = XpringKitTests.xctest; sourceTree = BUILT_PRODUCTS_DIR; };
		D9C5CA44937831B6D4D6C2A4 /* get_account_info_request.legacy.pb.swift */ = {isa = PBXFileReference; lastKnownFileType = sourcecode.swift; path = get_account_info_request.legacy.pb.swift; sourceTree = "<group>"; };
		DA22AF185568EC2CBD41603E /* xrp_ledger.legacy.grpc.swift */ = {isa = PBXFileReference; lastKnownFileType = sourcecode.swift; path = xrp_ledger.legacy.grpc.swift; sourceTree = "<group>"; };
		DBC3C1F97079E9102F5DEC2A /* FakeXpringClient.swift */ = {isa = PBXFileReference; lastKnownFileType = sourcecode.swift; path = FakeXpringClient.swift; sourceTree = "<group>"; };
		DCF6B999FCE0C29CC7A59D45 /* XpringKitTests.xctest */ = {isa = PBXFileReference; explicitFileType = wrapper.cfbundle; includeInIndex = 0; path = XpringKitTests.xctest; sourceTree = BUILT_PRODUCTS_DIR; };
		E059D3135F671B48CB5B6F06 /* submit.pb.swift */ = {isa = PBXFileReference; lastKnownFileType = sourcecode.swift; path = submit.pb.swift; sourceTree = "<group>"; };
		E06EF73CB7CBAB885737755A /* Io_Xpring_SubmitSignedTransactionResponse+Test.swift */ = {isa = PBXFileReference; lastKnownFileType = sourcecode.swift; path = "Io_Xpring_SubmitSignedTransactionResponse+Test.swift"; sourceTree = "<group>"; };
		E3CFA7AC834E90F09184EA40 /* transaction.legacy.pb.swift */ = {isa = PBXFileReference; lastKnownFileType = sourcecode.swift; path = transaction.legacy.pb.swift; sourceTree = "<group>"; };
		E515153695FF610FFBA0D04D /* get_transaction.pb.swift */ = {isa = PBXFileReference; lastKnownFileType = sourcecode.swift; path = get_transaction.pb.swift; sourceTree = "<group>"; };
		E5F91B57A9F948372BC35757 /* send_payment_response.pb.swift */ = {isa = PBXFileReference; lastKnownFileType = sourcecode.swift; path = send_payment_response.pb.swift; sourceTree = "<group>"; };
		E85815B3B03246C42E865479 /* get_account_transaction_history.pb.swift */ = {isa = PBXFileReference; lastKnownFileType = sourcecode.swift; path = get_account_transaction_history.pb.swift; sourceTree = "<group>"; };
		EB8BF9E06D061BFF85455A2D /* JSValue+Io_Xpring_SignedTransaction.swift */ = {isa = PBXFileReference; lastKnownFileType = sourcecode.swift; path = "JSValue+Io_Xpring_SignedTransaction.swift"; sourceTree = "<group>"; };
		ED0380ECB6E23C33447CF265 /* xrp_ledger.grpc.swift */ = {isa = PBXFileReference; lastKnownFileType = sourcecode.swift; path = xrp_ledger.grpc.swift; sourceTree = "<group>"; };
		EE0D72F217D9F818E4980FCF /* Rpc_V1_XRPLedgerAPIServiceServiceClient+NetworkClient.swift */ = {isa = PBXFileReference; lastKnownFileType = sourcecode.swift; path = "Rpc_V1_XRPLedgerAPIServiceServiceClient+NetworkClient.swift"; sourceTree = "<group>"; };
		F165451C299B5F03743452F3 /* get_fee_request.legacy.pb.swift */ = {isa = PBXFileReference; lastKnownFileType = sourcecode.swift; path = get_fee_request.legacy.pb.swift; sourceTree = "<group>"; };
		F39CB9BAD86A33B832774635 /* XpringClient.swift */ = {isa = PBXFileReference; lastKnownFileType = sourcecode.swift; path = XpringClient.swift; sourceTree = "<group>"; };
		F4173B56C80F713D55309456 /* Io_Xpring_LedgerSequence+Test.swift */ = {isa = PBXFileReference; lastKnownFileType = sourcecode.swift; path = "Io_Xpring_LedgerSequence+Test.swift"; sourceTree = "<group>"; };
		F5E0C0E9FDF3E68693B2C4B9 /* JavaScriptUtils.swift */ = {isa = PBXFileReference; lastKnownFileType = sourcecode.swift; path = JavaScriptUtils.swift; sourceTree = "<group>"; };
		F8C5EEE32B50B1DA49AD37B9 /* JavaScriptWallet.swift */ = {isa = PBXFileReference; lastKnownFileType = sourcecode.swift; path = JavaScriptWallet.swift; sourceTree = "<group>"; };
		FB2C2BF0895DEDD1C9AB5D2D /* TransactionHash.swift */ = {isa = PBXFileReference; lastKnownFileType = sourcecode.swift; path = TransactionHash.swift; sourceTree = "<group>"; };
		FB8141A7936A12BB62F71D89 /* DefaultXpringClientTest.swift */ = {isa = PBXFileReference; lastKnownFileType = sourcecode.swift; path = DefaultXpringClientTest.swift; sourceTree = "<group>"; };
		FCD54D1CD3F440E73218FF8B /* Hex.swift */ = {isa = PBXFileReference; lastKnownFileType = sourcecode.swift; path = Hex.swift; sourceTree = "<group>"; };
		FD16110E3EC0ED021D70816F /* get_account_info.pb.swift */ = {isa = PBXFileReference; lastKnownFileType = sourcecode.swift; path = get_account_info.pb.swift; sourceTree = "<group>"; };
		FDC3523CFEE8C1121BFEFE49 /* balance_service.grpc.swift */ = {isa = PBXFileReference; lastKnownFileType = sourcecode.swift; path = balance_service.grpc.swift; sourceTree = "<group>"; };
		FFC6675AEE9797F5ACD3FCEA /* Rpc_V1_GetAccountInfoResponse+Test.swift */ = {isa = PBXFileReference; lastKnownFileType = sourcecode.swift; path = "Rpc_V1_GetAccountInfoResponse+Test.swift"; sourceTree = "<group>"; };
/* End PBXFileReference section */

/* Begin PBXFrameworksBuildPhase section */
		693EC403948C5859B445823F /* Frameworks */ = {
			isa = PBXFrameworksBuildPhase;
			buildActionMask = 2147483647;
			files = (
				BFE994A94E819B4ACB5DD083 /* XpringKit.framework in Frameworks */,
			);
			runOnlyForDeploymentPostprocessing = 0;
		};
		BA65C296758FB8766FBA69E8 /* Frameworks */ = {
			isa = PBXFrameworksBuildPhase;
			buildActionMask = 2147483647;
			files = (
				DF2A9BC219387399F91B7D56 /* XpringKit.framework in Frameworks */,
			);
			runOnlyForDeploymentPostprocessing = 0;
		};
		D78BE88CF57466D7E5A78C1C /* Frameworks */ = {
			isa = PBXFrameworksBuildPhase;
			buildActionMask = 2147483647;
			files = (
				81696621C0B84D6070610A93 /* SwiftProtobuf.framework in Frameworks */,
				205EA5A430DFABF45C2A221F /* SwiftGRPC.framework in Frameworks */,
			);
			runOnlyForDeploymentPostprocessing = 0;
		};
		E497FA3D1B436D18BFD43EBD /* Frameworks */ = {
			isa = PBXFrameworksBuildPhase;
			buildActionMask = 2147483647;
			files = (
				360692E23671949068769D0C /* SwiftProtobuf.framework in Frameworks */,
				99C1C3D26CE29D9EBF964776 /* SwiftGRPC.framework in Frameworks */,
			);
			runOnlyForDeploymentPostprocessing = 0;
		};
/* End PBXFrameworksBuildPhase section */

/* Begin PBXGroup section */
		009F4F860C930900CA85DF4C /* JavaScript */ = {
			isa = PBXGroup;
			children = (
				CC429E0E63319A1BE3AE8240 /* JavaScriptSerializer.swift */,
				92DF0085EF32E1A8F9FC3FFF /* JavaScriptSigner.swift */,
				F5E0C0E9FDF3E68693B2C4B9 /* JavaScriptUtils.swift */,
				F8C5EEE32B50B1DA49AD37B9 /* JavaScriptWallet.swift */,
				6411247733F228E6454489A5 /* JavaScriptWalletFactory.swift */,
				875501A3CB68BA56309F3BDF /* JavaScriptWalletGenerationResult.swift */,
				B600C3E787BA972AEE3194BF /* JSContext+XpringKit.swift */,
				21A8DF813EA75BD18BE4F7E7 /* JSValue+JavaScriptWallet.swift */,
				01B4FBDD3CCA9E931913B59C /* JSValue+JavaScriptWalletGenerationResult.swift */,
				265F737D13784A1A6341E3E4 /* XRPJavaScriptLoader.swift */,
			);
			path = JavaScript;
			sourceTree = "<group>";
		};
		07D01DAB4FF83BA669FDA499 /* Helpers */ = {
			isa = PBXGroup;
			children = (
				B26D12954276D34124999E61 /* Address+Test.swift */,
				0EAE29A6751A2516A04A4A8D /* FakeNetworkClient+Test.swift */,
				63FF56FDC57281AB86816320 /* Io_Xpring_AccountInfo+Test.swift */,
				AED8A03E4EEC4791525CA44F /* Io_Xpring_Fee+Test.swift */,
				F4173B56C80F713D55309456 /* Io_Xpring_LedgerSequence+Test.swift */,
				E06EF73CB7CBAB885737755A /* Io_Xpring_SubmitSignedTransactionResponse+Test.swift */,
				7CA322AED644086EF04AFD52 /* Io_Xpring_TransactionStatus+Test.swift */,
				522FB48532E17C62F5D90BA5 /* LegacyFakeNetworkClient+Test.swift */,
				9903F8C2AAC8B3CF5AB634DB /* Org_Xrpl_Rpc_V1_GetAccountTransactionHistoryResponse+Test.swift */,
				FFC6675AEE9797F5ACD3FCEA /* Rpc_V1_GetAccountInfoResponse+Test.swift */,
				D49BEDEBD975148433762FC5 /* Rpc_V1_GetFeeResponse+Test.swift */,
				BB202B1B98F82FC7EEDA70F8 /* Rpc_V1_GetTxResponse+Test.swift */,
				B61B431DE83786EBAAF1D416 /* Rpc_V1_SubmitTransactionResponse+Test.swift */,
				096DCE8B638AB78F01A04D86 /* String+Test.swift */,
				76F383DDDD9638F0BDC8C016 /* TransactionHash+Test.swift */,
				0E322698021B0C74480748E2 /* UInt64+Test.swift */,
				9CFB488E4272B8CB54F11F4A /* Wallet+Test.swift */,
				8113A7B1A4F26A434C63CDF8 /* XpringKitTestError.swift */,
			);
			path = Helpers;
			sourceTree = "<group>";
		};
		0A3200BF089828BCE3ECEC66 /* Products */ = {
			isa = PBXGroup;
			children = (
				2A961F46C813F5BA0254F222 /* XpringKit.framework */,
				1EA17318980B00CB10EAF3D4 /* XpringKit.framework */,
				D9713E57588F07A7974AB830 /* XpringKitTests.xctest */,
				DCF6B999FCE0C29CC7A59D45 /* XpringKitTests.xctest */,
			);
			name = Products;
			sourceTree = "<group>";
		};
		287FB39E169194BD52DF18EC /* XpringKit */ = {
			isa = PBXGroup;
			children = (
				8561A4CDC03D07B17AAB8924 /* Address.swift */,
				0DD77F8CDC039E5870305B91 /* ByteArray+Hex.swift */,
				1DD3840185E5F1F74EC56D27 /* DefaultXpringClient.swift */,
				FCD54D1CD3F440E73218FF8B /* Hex.swift */,
				59A5E636868E66D9F1B3C047 /* Hex+ByteArray.swift */,
				6B4505055EADFAE26992AF3B /* NetworkClient.swift */,
				6652A59C1C60CE0A44DB808D /* RandomBytesUtil.swift */,
				681E4DB6D35C3037EC14870E /* RawTransactionStatus.swift */,
				175AAD5AEF79820FF7FCCE80 /* ReliableSubmissionXpringClient.swift */,
				0B920E684C066A8E85125C98 /* RippledFlags.swift */,
				EE0D72F217D9F818E4980FCF /* Rpc_V1_XRPLedgerAPIServiceServiceClient+NetworkClient.swift */,
				C987E39201D5B0AA9E73428E /* Signer.swift */,
				FB2C2BF0895DEDD1C9AB5D2D /* TransactionHash.swift */,
				CBB02CC192CD7AE7E3218E98 /* TransactionStatus.swift */,
				BC9FE3C197FEAD7C98B45EAC /* Utils.swift */,
				CFA89B2B4CE85050623E1F1A /* Wallet.swift */,
				ADD0BDE0881A1C6DDE6D939A /* WalletGenerationResult.swift */,
				F39CB9BAD86A33B832774635 /* XpringClient.swift */,
				C99FAC0ED11211324DFCD4BD /* XpringClientDecorator.swift */,
				367711CBA6DD24C5C890B35F /* XRPLedgerError.swift */,
				38B3196B9E4FD35835BEE810 /* generated */,
				009F4F860C930900CA85DF4C /* JavaScript */,
				4C21402923B912FCCECADC8F /* Legacy */,
				8058BBA834F5576882B0C08C /* Resources */,
			);
			path = XpringKit;
			sourceTree = "<group>";
		};
		2B3E98975DDCF203123D56B7 /* v1 */ = {
			isa = PBXGroup;
			children = (
				6D3804EA0121091C1FCCC85B /* account.pb.swift */,
				779FFD5A983DED90B4D0D534 /* amount.pb.swift */,
				58A457DEFD87D5FF4A7B6282 /* common.pb.swift */,
				FD16110E3EC0ED021D70816F /* get_account_info.pb.swift */,
				E85815B3B03246C42E865479 /* get_account_transaction_history.pb.swift */,
				1DABE3373854FD82FDED6129 /* get_fee.pb.swift */,
				E515153695FF610FFBA0D04D /* get_transaction.pb.swift */,
				38E3010CCE4C84FC5266A393 /* ledger_objects.pb.swift */,
				94A7D6FA0E6E35F65229E5A1 /* ledger.pb.swift */,
				CEC2C1535EBC88D0FC618B06 /* meta.pb.swift */,
				E059D3135F671B48CB5B6F06 /* submit.pb.swift */,
				458D19126E809E9EE9F0522E /* transaction.pb.swift */,
				ED0380ECB6E23C33447CF265 /* xrp_ledger.grpc.swift */,
				9B065F20F6A6596A26A23B5A /* xrp_ledger.pb.swift */,
			);
			path = v1;
			sourceTree = "<group>";
		};
		38B3196B9E4FD35835BEE810 /* generated */ = {
			isa = PBXGroup;
			children = (
				E2BD7B0DA94BE8465E67080A /* ilp */,
				A1122FB7B98F7D7FAE81C682 /* Legacy */,
				F86B3E8786865B1D27DED930 /* org */,
			);
			path = generated;
			sourceTree = "<group>";
		};
		4B68BC3EC276CB975F2EA0F9 /* Fakes */ = {
			isa = PBXGroup;
			children = (
				7ACE19B61522015207CC5FB4 /* FakeNetworkClient.swift */,
				DBC3C1F97079E9102F5DEC2A /* FakeXpringClient.swift */,
			);
			path = Fakes;
			sourceTree = "<group>";
		};
		4C21402923B912FCCECADC8F /* Legacy */ = {
			isa = PBXGroup;
			children = (
				2AF9D6918A981B4AFFE22968 /* Io_Xpring_XRPLedgerAPIServiceClient+LegacyNetworkClient.swift */,
				9C3408A16393988DCD3648B8 /* LegacyDefaultXpringClient.swift */,
				918A8D9C713789CDBC875C73 /* LegacyNetworkClient.swift */,
				68F03A5FBEF34F4F59F6A489 /* LegacySigner.swift */,
				CF388C9762DFD00C29A1F82D /* JavaScript */,
			);
			path = Legacy;
			sourceTree = "<group>";
		};
		4C5EADE3006A426BBF0F5C9F /* Frameworks */ = {
			isa = PBXGroup;
			children = (
				D0B2CC3200C991751870213B /* Carthage */,
			);
			name = Frameworks;
			sourceTree = "<group>";
		};
		65B0CE32005C7B8CCF7CA45D /* Fakes */ = {
			isa = PBXGroup;
			children = (
				732BE8DD2F6343752E813780 /* LegacyFakeNetworkClient.swift */,
			);
			path = Fakes;
			sourceTree = "<group>";
		};
		8058BBA834F5576882B0C08C /* Resources */ = {
			isa = PBXGroup;
			children = (
				8D7CE69F01BAB5B027753EB1 /* index.js */,
			);
			path = Resources;
			sourceTree = "<group>";
		};
		90BA56327A1CB4DCD03B8EBB /* rpc */ = {
			isa = PBXGroup;
			children = (
				2B3E98975DDCF203123D56B7 /* v1 */,
			);
			path = rpc;
			sourceTree = "<group>";
		};
		A1122FB7B98F7D7FAE81C682 /* Legacy */ = {
			isa = PBXGroup;
			children = (
				C4A1BD1E71FF2924EEB254E4 /* account_info.legacy.pb.swift */,
				433634E362F59C8D8BFC47A2 /* currency.legacy.pb.swift */,
				CA80DCAD6A34B7C64853ED8C /* fee.legacy.pb.swift */,
				0C2EEE63969322742BF42695 /* fiat_amount.legacy.pb.swift */,
				D9C5CA44937831B6D4D6C2A4 /* get_account_info_request.legacy.pb.swift */,
				F165451C299B5F03743452F3 /* get_fee_request.legacy.pb.swift */,
				5D149151FC4BDB6710400F26 /* get_latest_validated_ledger_sequence_request.legacy.pb.swift */,
				949D6FA55B17F1CF9C79628F /* get_transaction_status_request.legacy.pb.swift */,
				73821CD37E7723908344FCC6 /* ledger_sequence.legacy.pb.swift */,
				AD7149FEE36A8532739977C5 /* payment.legacy.pb.swift */,
				2077CD52EA7F0DDF3E43D6C6 /* signed_transaction.legacy.pb.swift */,
				0002C43479D0E7853BB1C8F5 /* submit_signed_transaction_request.legacy.pb.swift */,
				6FA52B4D0F398FE9FB0E352F /* submit_signed_transaction_response.legacy.pb.swift */,
				D5F2426ACCAAFCDCD55A2685 /* transaction_status.legacy.pb.swift */,
				E3CFA7AC834E90F09184EA40 /* transaction.legacy.pb.swift */,
				6F6A3D567C5302610923CA60 /* xrp_amount.legacy.pb.swift */,
				DA22AF185568EC2CBD41603E /* xrp_ledger.legacy.grpc.swift */,
				B4386C5D599B4959B89A81E5 /* xrp_ledger.legacy.pb.swift */,
			);
			path = Legacy;
			sourceTree = "<group>";
		};
		A743325004105077661E3407 /* iOS */ = {
			isa = PBXGroup;
			children = (
				B776589D95D938D60AB4917C /* SwiftGRPC.framework */,
				6D4D56F206D17777FA6E54E1 /* SwiftProtobuf.framework */,
			);
			path = iOS;
			sourceTree = "<group>";
		};
		B45F6B0DBC21518A0F9075B8 /* Mac */ = {
			isa = PBXGroup;
			children = (
				58A74192BD297BC4E78F9B95 /* SwiftGRPC.framework */,
				1E488ABD93CCADA4769887E2 /* SwiftProtobuf.framework */,
			);
			path = Mac;
			sourceTree = "<group>";
		};
		BBAD321263700FD683CDB723 = {
			isa = PBXGroup;
			children = (
				CB9535AD222E7D0A4AEA492D /* Tests */,
				287FB39E169194BD52DF18EC /* XpringKit */,
				4C5EADE3006A426BBF0F5C9F /* Frameworks */,
				0A3200BF089828BCE3ECEC66 /* Products */,
			);
			sourceTree = "<group>";
		};
		CB9535AD222E7D0A4AEA492D /* Tests */ = {
			isa = PBXGroup;
			children = (
				FB8141A7936A12BB62F71D89 /* DefaultXpringClientTest.swift */,
				D300276FE254845F4B571FFE /* Hex+ByteArrayTest.swift */,
				B42C1A6AD7B7AC4F5483751E /* IntegrationTests.swift */,
				0BF5FE7B3D8CAC575D2738AF /* RawTransactionStatusTest.swift */,
				AEFA016E351D30D824FF119A /* ReliableSubmissionXpringClientTest.swift */,
				7B9235E33F4B53ED0FD35D50 /* SignerTests.swift */,
				C1D0F50AF49F103E1E0B3D50 /* UtilsTest.swift */,
				D05F8765E9BE754C41FCEB39 /* WalletTest.swift */,
				4B68BC3EC276CB975F2EA0F9 /* Fakes */,
				07D01DAB4FF83BA669FDA499 /* Helpers */,
				CE640A55C36573172D2B93CB /* Legacy */,
			);
			path = Tests;
			sourceTree = "<group>";
		};
		CE640A55C36573172D2B93CB /* Legacy */ = {
			isa = PBXGroup;
			children = (
				0B79DC734C8FDF8358DA1FEB /* LegacyDefaultXpringClientTest.swift */,
				5185CEF2E95BDC5E9820921B /* LegacySignerTest.swift */,
				65B0CE32005C7B8CCF7CA45D /* Fakes */,
			);
			path = Legacy;
			sourceTree = "<group>";
		};
		CF388C9762DFD00C29A1F82D /* JavaScript */ = {
			isa = PBXGroup;
			children = (
				EB8BF9E06D061BFF85455A2D /* JSValue+Io_Xpring_SignedTransaction.swift */,
				8EE7F3F2F1430E3C16BDB74F /* LegacyJavaScriptSigner.swift */,
			);
			path = JavaScript;
			sourceTree = "<group>";
		};
		D0B2CC3200C991751870213B /* Carthage */ = {
			isa = PBXGroup;
			children = (
				A743325004105077661E3407 /* iOS */,
				B45F6B0DBC21518A0F9075B8 /* Mac */,
			);
			name = Carthage;
			path = Carthage/Build;
			sourceTree = "<group>";
		};
		E2BD7B0DA94BE8465E67080A /* ilp */ = {
			isa = PBXGroup;
			children = (
				B5E48BD016CB48D6DD24AEE0 /* account_service.grpc.swift */,
				09308780C1F6342570A27026 /* account_service.pb.swift */,
				FDC3523CFEE8C1121BFEFE49 /* balance_service.grpc.swift */,
				BE280E235DBA00D9A9DEF7D9 /* balance_service.pb.swift */,
				2FDC964771E566F679F8D697 /* create_account_request.pb.swift */,
				5F53959EA38E3A5DED7017BF /* create_account_response.pb.swift */,
				7A5B390729966A369957AD56 /* get_account_request.pb.swift */,
				4503FFB2656D5969279B5D1B /* get_account_response.pb.swift */,
				0612C58C0F58C0667668FE96 /* get_balance_request.pb.swift */,
				C437F6B8660BB13AA68CA03F /* get_balance_response.pb.swift */,
				61FDE3EE16D9D9F33E1208A9 /* ilp_over_http_service.grpc.swift */,
				87B1D134D50D3D92485C0A63 /* ilp_over_http_service.pb.swift */,
				56B46264F4BC24B7608F5E9A /* send_payment_request.pb.swift */,
				E5F91B57A9F948372BC35757 /* send_payment_response.pb.swift */,
			);
			path = ilp;
			sourceTree = "<group>";
		};
		EF57B1AE9D163880058D55AA /* xrpl */ = {
			isa = PBXGroup;
			children = (
				90BA56327A1CB4DCD03B8EBB /* rpc */,
			);
			path = xrpl;
			sourceTree = "<group>";
		};
		F86B3E8786865B1D27DED930 /* org */ = {
			isa = PBXGroup;
			children = (
				EF57B1AE9D163880058D55AA /* xrpl */,
			);
			path = org;
			sourceTree = "<group>";
		};
/* End PBXGroup section */

/* Begin PBXNativeTarget section */
		24ACFB1C81710699ECDD24CB /* XpringKit_iOS */ = {
			isa = PBXNativeTarget;
			buildConfigurationList = 7BA8FE527DC7BE7FF80239CC /* Build configuration list for PBXNativeTarget "XpringKit_iOS" */;
			buildPhases = (
				004E39AE4BB22B98A9607A01 /* Sources */,
				751AE346C9B77FEB1B14A857 /* SwiftLint */,
				2FC2717DCC21C577314715EE /* Resources */,
				E497FA3D1B436D18BFD43EBD /* Frameworks */,
			);
			buildRules = (
			);
			dependencies = (
			);
			name = XpringKit_iOS;
			productName = XpringKit_iOS;
			productReference = 2A961F46C813F5BA0254F222 /* XpringKit.framework */;
			productType = "com.apple.product-type.framework";
		};
		8333C33328B6276EB403E1B1 /* XpringKitTests_iOS */ = {
			isa = PBXNativeTarget;
			buildConfigurationList = E297DD85A482E745EB6971F6 /* Build configuration list for PBXNativeTarget "XpringKitTests_iOS" */;
			buildPhases = (
				8E8E62B8EBC976CF2C2FD834 /* Sources */,
				693EC403948C5859B445823F /* Frameworks */,
				9AB1F7C745FB1FDC9BE8C468 /* Embed Frameworks */,
			);
			buildRules = (
			);
			dependencies = (
				EE0AF8EDCB2D07531F7AB154 /* PBXTargetDependency */,
			);
			name = XpringKitTests_iOS;
			productName = XpringKitTests_iOS;
			productReference = D9713E57588F07A7974AB830 /* XpringKitTests.xctest */;
			productType = "com.apple.product-type.bundle.unit-test";
		};
		94A5F797EC8A5E0A00112752 /* XpringKitTests_macOS */ = {
			isa = PBXNativeTarget;
			buildConfigurationList = DE1C2C903A3D9332AC35F1CF /* Build configuration list for PBXNativeTarget "XpringKitTests_macOS" */;
			buildPhases = (
				34E3DE1F00648D7AFA5C9223 /* Sources */,
				BA65C296758FB8766FBA69E8 /* Frameworks */,
				4BB7D29CABBA1557303B4049 /* Embed Frameworks */,
			);
			buildRules = (
			);
			dependencies = (
				97703165081C6EE1C1F37FC2 /* PBXTargetDependency */,
			);
			name = XpringKitTests_macOS;
			productName = XpringKitTests_macOS;
			productReference = DCF6B999FCE0C29CC7A59D45 /* XpringKitTests.xctest */;
			productType = "com.apple.product-type.bundle.unit-test";
		};
		A12D87922461CD48ADB6B018 /* XpringKit_macOS */ = {
			isa = PBXNativeTarget;
			buildConfigurationList = 42FD0CB8CDA00F240CE3C6E3 /* Build configuration list for PBXNativeTarget "XpringKit_macOS" */;
			buildPhases = (
				CF8BF04BC4F0BD3EE88FCAAC /* Sources */,
				1A831B35A547D74992BCE1B6 /* SwiftLint */,
				8181CA1761747D043FA78A24 /* Resources */,
				D78BE88CF57466D7E5A78C1C /* Frameworks */,
			);
			buildRules = (
			);
			dependencies = (
			);
			name = XpringKit_macOS;
			productName = XpringKit_macOS;
			productReference = 1EA17318980B00CB10EAF3D4 /* XpringKit.framework */;
			productType = "com.apple.product-type.framework";
		};
/* End PBXNativeTarget section */

/* Begin PBXProject section */
		FCEE33D2FC20D4ADECCA6BF3 /* Project object */ = {
			isa = PBXProject;
			attributes = {
				LastUpgradeCheck = 1020;
				TargetAttributes = {
				};
			};
			buildConfigurationList = C0A52FC1F46AB2CDA8428A29 /* Build configuration list for PBXProject "XpringKit" */;
			compatibilityVersion = "Xcode 10.0";
			developmentRegion = en;
			hasScannedForEncodings = 0;
			knownRegions = (
				Base,
				en,
			);
			mainGroup = BBAD321263700FD683CDB723;
			projectDirPath = "";
			projectRoot = "";
			targets = (
				8333C33328B6276EB403E1B1 /* XpringKitTests_iOS */,
				94A5F797EC8A5E0A00112752 /* XpringKitTests_macOS */,
				24ACFB1C81710699ECDD24CB /* XpringKit_iOS */,
				A12D87922461CD48ADB6B018 /* XpringKit_macOS */,
			);
		};
/* End PBXProject section */

/* Begin PBXResourcesBuildPhase section */
		2FC2717DCC21C577314715EE /* Resources */ = {
			isa = PBXResourcesBuildPhase;
			buildActionMask = 2147483647;
			files = (
				4D3C5842323ECDB92DAD078B /* index.js in Resources */,
			);
			runOnlyForDeploymentPostprocessing = 0;
		};
		8181CA1761747D043FA78A24 /* Resources */ = {
			isa = PBXResourcesBuildPhase;
			buildActionMask = 2147483647;
			files = (
				972F45678C8E0EC9F65C8A50 /* index.js in Resources */,
			);
			runOnlyForDeploymentPostprocessing = 0;
		};
/* End PBXResourcesBuildPhase section */

/* Begin PBXShellScriptBuildPhase section */
		1A831B35A547D74992BCE1B6 /* SwiftLint */ = {
			isa = PBXShellScriptBuildPhase;
			buildActionMask = 2147483647;
			files = (
			);
			inputFileListPaths = (
			);
			inputPaths = (
			);
			name = SwiftLint;
			outputFileListPaths = (
			);
			outputPaths = (
			);
			runOnlyForDeploymentPostprocessing = 0;
			shellPath = /bin/sh;
			shellScript = "swiftlint autocorrect --config .swiftlint.yml";
		};
		751AE346C9B77FEB1B14A857 /* SwiftLint */ = {
			isa = PBXShellScriptBuildPhase;
			buildActionMask = 2147483647;
			files = (
			);
			inputFileListPaths = (
			);
			inputPaths = (
			);
			name = SwiftLint;
			outputFileListPaths = (
			);
			outputPaths = (
			);
			runOnlyForDeploymentPostprocessing = 0;
			shellPath = /bin/sh;
			shellScript = "swiftlint autocorrect --config .swiftlint.yml";
		};
/* End PBXShellScriptBuildPhase section */

/* Begin PBXSourcesBuildPhase section */
		004E39AE4BB22B98A9607A01 /* Sources */ = {
			isa = PBXSourcesBuildPhase;
			buildActionMask = 2147483647;
			files = (
				205CE177E9CE35786EFD462D /* Address.swift in Sources */,
				81C5E3886C4126C4CF497F8B /* ByteArray+Hex.swift in Sources */,
				010B3FEA5137EF8A500D236F /* DefaultXpringClient.swift in Sources */,
				C032EDB4E8E59CB11090C31D /* Hex+ByteArray.swift in Sources */,
				E61AFD4EEDA5BEB92FB1D0BF /* Hex.swift in Sources */,
				C3CC76FEB906B8C1C3D366F2 /* Io_Xpring_XRPLedgerAPIServiceClient+LegacyNetworkClient.swift in Sources */,
				4F0AB9DB3C30595B4C63D44C /* JSContext+XpringKit.swift in Sources */,
				CC58D2DB231F7D2F11E65C95 /* JSValue+Io_Xpring_SignedTransaction.swift in Sources */,
				FF78A09CEC303B89851054E5 /* JSValue+JavaScriptWallet.swift in Sources */,
				F2FC131ECE631D33B7010580 /* JSValue+JavaScriptWalletGenerationResult.swift in Sources */,
				376D7AD384530628CC2CC2F1 /* JavaScriptSerializer.swift in Sources */,
				F047D499C409455893734DDE /* JavaScriptSigner.swift in Sources */,
				418FA404281A1EB7FC192194 /* JavaScriptUtils.swift in Sources */,
				BEF208F007A9147A3422B5BC /* JavaScriptWallet.swift in Sources */,
				8848947D5A23B459EBBD1C2E /* JavaScriptWalletFactory.swift in Sources */,
				C1119E71DBAA8D0A9CC9E275 /* JavaScriptWalletGenerationResult.swift in Sources */,
				D63E7B41C6C7C720CB0FE589 /* LegacyDefaultXpringClient.swift in Sources */,
				FBFC6A80BB530F2EAD404513 /* LegacyJavaScriptSigner.swift in Sources */,
				9428BC07A9964D37FBD49DA7 /* LegacyNetworkClient.swift in Sources */,
				A61E43257CA4507F8620B136 /* LegacySigner.swift in Sources */,
				1194FDFC16C03EBA2B6D6C5D /* NetworkClient.swift in Sources */,
				6F01B174655CF9505B5BA44B /* RandomBytesUtil.swift in Sources */,
				1798A4E2DBB6E68AEA98FD77 /* RawTransactionStatus.swift in Sources */,
				2AC840E88FB8A6ACF88F4351 /* ReliableSubmissionXpringClient.swift in Sources */,
				A7FABE30C5A2336CDCBC5443 /* RippledFlags.swift in Sources */,
				3F223B7DEE83EE74E5B7ED7F /* Rpc_V1_XRPLedgerAPIServiceServiceClient+NetworkClient.swift in Sources */,
				3290ACBFC35352A9E8A83C27 /* Signer.swift in Sources */,
				4060097AAC967721CFA653BB /* TransactionHash.swift in Sources */,
				952227251108B99C69F0EEBE /* TransactionStatus.swift in Sources */,
				9C4F498B7586CE1B089E587A /* Utils.swift in Sources */,
				2E74A8B58BC16DD3EBD77AE3 /* Wallet.swift in Sources */,
				DB26AC6D896AF31860B1CCE8 /* WalletGenerationResult.swift in Sources */,
				28430C7E1BD753FC9BEE2746 /* XRPJavaScriptLoader.swift in Sources */,
				FB60706C284D4869588ACD12 /* XRPLedgerError.swift in Sources */,
				8D12BD51DEC1CDE10E7BEE66 /* XpringClient.swift in Sources */,
				A2E0606267E284E43C0038A4 /* XpringClientDecorator.swift in Sources */,
				8EF76AEA7B16B18D205E34FA /* account.pb.swift in Sources */,
				E24BF711CDD580A7C9757F9A /* account_info.legacy.pb.swift in Sources */,
				051354CA3A57DCBB68B902AB /* account_service.grpc.swift in Sources */,
				46DDF9167C9203B7ABED7591 /* account_service.pb.swift in Sources */,
				FF946D8E67246E1A83D03F0F /* amount.pb.swift in Sources */,
				BFA35E2492BC62515CBADCDC /* balance_service.grpc.swift in Sources */,
				BFFDA1872E54D07EC0B6ED7F /* balance_service.pb.swift in Sources */,
				82D31D4D767CDE8DA1D4C71A /* common.pb.swift in Sources */,
				AEE77EF8E3BC82C7EDE6F34F /* create_account_request.pb.swift in Sources */,
				DEA88B6FBDE9C4C63FBEC32F /* create_account_response.pb.swift in Sources */,
				C98FF2F03772F82A959C0DB1 /* currency.legacy.pb.swift in Sources */,
				8C9A3E18C2DFB448FF3BC2DC /* fee.legacy.pb.swift in Sources */,
				DD90CADB4D43A1F02318D774 /* fiat_amount.legacy.pb.swift in Sources */,
				79E5CD5801E17AF3EE5D5BAB /* get_account_info.pb.swift in Sources */,
				2515B29D51BF5EFBE2AF8F2A /* get_account_info_request.legacy.pb.swift in Sources */,
				DD41D205FFC3789DD24769F7 /* get_account_request.pb.swift in Sources */,
				DEE8DF85774DB3B1E7207507 /* get_account_response.pb.swift in Sources */,
				0602DA1A6B22958B5904798D /* get_account_transaction_history.pb.swift in Sources */,
				7633E1E52966EB764CB50C0F /* get_balance_request.pb.swift in Sources */,
				D02589F184F7383725213F68 /* get_balance_response.pb.swift in Sources */,
				9127C4332F4DF73BB7EF5987 /* get_fee.pb.swift in Sources */,
				33DC66EC1A0EF286D0C8C099 /* get_fee_request.legacy.pb.swift in Sources */,
				A09E00F6D02A7467F8F496E6 /* get_latest_validated_ledger_sequence_request.legacy.pb.swift in Sources */,
				9FB15ACE2C8C871C3265D5F8 /* get_transaction.pb.swift in Sources */,
				53F6E7339DD67EA3A6F65953 /* get_transaction_status_request.legacy.pb.swift in Sources */,
				C9940A24E6A4EFAE5EB60950 /* ilp_over_http_service.grpc.swift in Sources */,
				C1B078004CF2D4F60FD9C8C5 /* ilp_over_http_service.pb.swift in Sources */,
				B6DA6A273206BB34926696EF /* ledger.pb.swift in Sources */,
				6F45F21D33BD43E34E12D927 /* ledger_objects.pb.swift in Sources */,
				6A7BA44E08E21670FF0AB84C /* ledger_sequence.legacy.pb.swift in Sources */,
				AD0C9E75F6D4A2F5BA16C161 /* meta.pb.swift in Sources */,
				F5AF1E6BE2328B56AD0912F3 /* payment.legacy.pb.swift in Sources */,
				8945810DE27DF575C5578692 /* send_payment_request.pb.swift in Sources */,
				60458AFF3A05D04518AF512C /* send_payment_response.pb.swift in Sources */,
				3FFAEF53DBD5E5C2FD3CCAA3 /* signed_transaction.legacy.pb.swift in Sources */,
				2E6AF66659EAE38E69291CB2 /* submit.pb.swift in Sources */,
				1A9E915DCB050311BAFC56B1 /* submit_signed_transaction_request.legacy.pb.swift in Sources */,
				588081EE271A37F189B7530C /* submit_signed_transaction_response.legacy.pb.swift in Sources */,
				DB45A08F8767F545846E8C8D /* transaction.legacy.pb.swift in Sources */,
				55CC48E792FEE0B1E2785A43 /* transaction.pb.swift in Sources */,
				05229CA94613427E8D294518 /* transaction_status.legacy.pb.swift in Sources */,
				B1577504A1FF7925591143F3 /* xrp_amount.legacy.pb.swift in Sources */,
				0F99E3E25A522DDACD80D358 /* xrp_ledger.grpc.swift in Sources */,
				E54D55F6B0A631D18D3332BC /* xrp_ledger.legacy.grpc.swift in Sources */,
				795B3CB263354886D46FE4ED /* xrp_ledger.legacy.pb.swift in Sources */,
				2A4CEA26140CCD9229D79104 /* xrp_ledger.pb.swift in Sources */,
			);
			runOnlyForDeploymentPostprocessing = 0;
		};
		34E3DE1F00648D7AFA5C9223 /* Sources */ = {
			isa = PBXSourcesBuildPhase;
			buildActionMask = 2147483647;
			files = (
				1053167CEB5E37D821825F29 /* Address+Test.swift in Sources */,
				A6F54469EDE978937427DC52 /* DefaultXpringClientTest.swift in Sources */,
				F3B0B83254481E6444F86C8D /* FakeNetworkClient+Test.swift in Sources */,
				559ED2AB9EF5FD27838AA624 /* FakeNetworkClient.swift in Sources */,
				FB5975520257746149AAEC06 /* FakeXpringClient.swift in Sources */,
				188FACFFE2C91FC8C63141CC /* Hex+ByteArrayTest.swift in Sources */,
				6B85D18D3F38F8968EF41032 /* IntegrationTests.swift in Sources */,
				AAE07BFDB6A2E0E3598E1F21 /* Io_Xpring_AccountInfo+Test.swift in Sources */,
				863DEEBC8E94EDDD09DE80D9 /* Io_Xpring_Fee+Test.swift in Sources */,
				48662544C50C4A74F0245ADE /* Io_Xpring_LedgerSequence+Test.swift in Sources */,
				0966D410DA2D6C95EF288868 /* Io_Xpring_SubmitSignedTransactionResponse+Test.swift in Sources */,
				7E618A081F8A5090CFAA70EE /* Io_Xpring_TransactionStatus+Test.swift in Sources */,
				BF897B8B254A8CDD77F8D291 /* LegacyDefaultXpringClientTest.swift in Sources */,
				B453FC2D052EE1384450D631 /* LegacyFakeNetworkClient+Test.swift in Sources */,
				184FE8E7E581A3AAD65B1D0D /* LegacyFakeNetworkClient.swift in Sources */,
				47D06DA37778837B0E6A9AA1 /* LegacySignerTest.swift in Sources */,
<<<<<<< HEAD
				5A89E6357D16B50EA9F04548 /* Org_Xrpl_Rpc_V1_GetAccountTransactionHistoryResponse+Test.swift in Sources */,
=======
				53091FAF42F0CE6621FD19DF /* RawTransactionStatusTest.swift in Sources */,
>>>>>>> 7249f7b1
				2978A5F9E3F8AF7049C6459E /* ReliableSubmissionXpringClientTest.swift in Sources */,
				1995DE5C8101869990483423 /* Rpc_V1_GetAccountInfoResponse+Test.swift in Sources */,
				DE7A2C413FE64B7BDB87CB4D /* Rpc_V1_GetFeeResponse+Test.swift in Sources */,
				0D8A91786ED65774DA0D64CD /* Rpc_V1_GetTxResponse+Test.swift in Sources */,
				46EEF102881ECA8CF0604AE1 /* Rpc_V1_SubmitTransactionResponse+Test.swift in Sources */,
				5B2931FD0FA9B76E09BA277F /* SignerTests.swift in Sources */,
				6C88CDB36D684C77818121E8 /* String+Test.swift in Sources */,
				F3CF8F0714D07FEA894C87B3 /* TransactionHash+Test.swift in Sources */,
				922500B0A30F7989C1033922 /* UInt64+Test.swift in Sources */,
				7B4DACB74AC645F871515879 /* UtilsTest.swift in Sources */,
				21BE117BA8C40CE2934C9D21 /* Wallet+Test.swift in Sources */,
				712A85D43E83845BBC6C1FA6 /* WalletTest.swift in Sources */,
				79415A03BDDA31881344FB83 /* XpringKitTestError.swift in Sources */,
			);
			runOnlyForDeploymentPostprocessing = 0;
		};
		8E8E62B8EBC976CF2C2FD834 /* Sources */ = {
			isa = PBXSourcesBuildPhase;
			buildActionMask = 2147483647;
			files = (
				7B9ADCFF14AF87E6751F8E46 /* Address+Test.swift in Sources */,
				E390C1796DDC19E93B9F58E4 /* DefaultXpringClientTest.swift in Sources */,
				40156D93772298F5C8DFB1FF /* FakeNetworkClient+Test.swift in Sources */,
				B525EDC4B7BBAB3CF674891F /* FakeNetworkClient.swift in Sources */,
				DBF344E3EBAFC39311529A2E /* FakeXpringClient.swift in Sources */,
				3DF17BB5EB19DD9FC1910B47 /* Hex+ByteArrayTest.swift in Sources */,
				7B54EC43CDEB457E0A065ED2 /* IntegrationTests.swift in Sources */,
				C556A563E8FC44E5D9C8F002 /* Io_Xpring_AccountInfo+Test.swift in Sources */,
				DF27CE44403C5FA54D4BADCB /* Io_Xpring_Fee+Test.swift in Sources */,
				08BCA7C8AFC6517002842D6D /* Io_Xpring_LedgerSequence+Test.swift in Sources */,
				4715CEF01259CFDDFBD12CC1 /* Io_Xpring_SubmitSignedTransactionResponse+Test.swift in Sources */,
				20F95394AC4AEB303775EDF5 /* Io_Xpring_TransactionStatus+Test.swift in Sources */,
				6D2F8569A6B7067F8E8C8C23 /* LegacyDefaultXpringClientTest.swift in Sources */,
				805034C91E638A1A3185908A /* LegacyFakeNetworkClient+Test.swift in Sources */,
				A85B294480C396FE29D485FB /* LegacyFakeNetworkClient.swift in Sources */,
				FA8ACD4B038DA24069A151B9 /* LegacySignerTest.swift in Sources */,
<<<<<<< HEAD
				E89297B29010AACAC6D05131 /* Org_Xrpl_Rpc_V1_GetAccountTransactionHistoryResponse+Test.swift in Sources */,
=======
				1931BD59C0EC20BED2B4193F /* RawTransactionStatusTest.swift in Sources */,
>>>>>>> 7249f7b1
				7FC50C37A67CE21E363753CD /* ReliableSubmissionXpringClientTest.swift in Sources */,
				152CC36F6D274C30EF268E65 /* Rpc_V1_GetAccountInfoResponse+Test.swift in Sources */,
				2EC6061E51425BF5233A7054 /* Rpc_V1_GetFeeResponse+Test.swift in Sources */,
				02CE1498689341A9825BFA82 /* Rpc_V1_GetTxResponse+Test.swift in Sources */,
				994F54CDF879C378A7A2D35B /* Rpc_V1_SubmitTransactionResponse+Test.swift in Sources */,
				0F49532FCD38B077540E4627 /* SignerTests.swift in Sources */,
				2DACDED9956C193F4E57806A /* String+Test.swift in Sources */,
				48113CAF3E46ED0ED426D1D0 /* TransactionHash+Test.swift in Sources */,
				E7ABC8D8F5D1C896C16B37EF /* UInt64+Test.swift in Sources */,
				E4DE5E80EB10CE7EC39BC7CA /* UtilsTest.swift in Sources */,
				C14DA5929841BC8DDF1158E7 /* Wallet+Test.swift in Sources */,
				F1325A49C497A4C39141E751 /* WalletTest.swift in Sources */,
				567AA63408E8F1A026494AAF /* XpringKitTestError.swift in Sources */,
			);
			runOnlyForDeploymentPostprocessing = 0;
		};
		CF8BF04BC4F0BD3EE88FCAAC /* Sources */ = {
			isa = PBXSourcesBuildPhase;
			buildActionMask = 2147483647;
			files = (
				EBD43CC9507B11932FE0FAFA /* Address.swift in Sources */,
				0911ACB7075E91476780E084 /* ByteArray+Hex.swift in Sources */,
				3D4A18347D759318BED66099 /* DefaultXpringClient.swift in Sources */,
				1A247DABC8E1862F4657C0D4 /* Hex+ByteArray.swift in Sources */,
				203845E470989D16A042A55C /* Hex.swift in Sources */,
				95E8FE50FEEB211CC05D4162 /* Io_Xpring_XRPLedgerAPIServiceClient+LegacyNetworkClient.swift in Sources */,
				75716AFBE3E81C8358C9D457 /* JSContext+XpringKit.swift in Sources */,
				8B7EC090F90B1953D7B72EF1 /* JSValue+Io_Xpring_SignedTransaction.swift in Sources */,
				8FC35678AE62B871ABB68F4F /* JSValue+JavaScriptWallet.swift in Sources */,
				E9490A92BBADB2B40C7B0CFB /* JSValue+JavaScriptWalletGenerationResult.swift in Sources */,
				57C790A9F7337BE05048955A /* JavaScriptSerializer.swift in Sources */,
				AD92D934BB53C1859A37C4CD /* JavaScriptSigner.swift in Sources */,
				7210FB6A92F5DB55ABBFFAEB /* JavaScriptUtils.swift in Sources */,
				AEA1DA055AC51BCCB1F31A11 /* JavaScriptWallet.swift in Sources */,
				004CE447B535A5DDAAC7881D /* JavaScriptWalletFactory.swift in Sources */,
				5DD0CF7ED7032C6DD176EC72 /* JavaScriptWalletGenerationResult.swift in Sources */,
				A073987ACFAEE9A49EDE321E /* LegacyDefaultXpringClient.swift in Sources */,
				DE1F34DDB17330323B0E0E29 /* LegacyJavaScriptSigner.swift in Sources */,
				3CC5E10BF91A96C10F1AD993 /* LegacyNetworkClient.swift in Sources */,
				9F51C743E99E04D4FC6EF60D /* LegacySigner.swift in Sources */,
				FFDD4E05736F1A79B6DB680B /* NetworkClient.swift in Sources */,
				4358ECC24A624D8C4C3F9CF4 /* RandomBytesUtil.swift in Sources */,
				049A8B04FCBF15D1DACC01EF /* RawTransactionStatus.swift in Sources */,
				179ECB919EF25B89D2B36F34 /* ReliableSubmissionXpringClient.swift in Sources */,
				9B5FB971EB6C7209055B5A31 /* RippledFlags.swift in Sources */,
				274A691AA35347CB2F09E92F /* Rpc_V1_XRPLedgerAPIServiceServiceClient+NetworkClient.swift in Sources */,
				6933342C51E08FAFA80E5244 /* Signer.swift in Sources */,
				79FD2BD66600BDE782DE7C0A /* TransactionHash.swift in Sources */,
				7F29A55A5EE4CB4A41C73E2B /* TransactionStatus.swift in Sources */,
				C96B86F7E67405016867D3EC /* Utils.swift in Sources */,
				3D64D171483F28464E621B42 /* Wallet.swift in Sources */,
				2DFB7C1BCA54ED07FCEE083A /* WalletGenerationResult.swift in Sources */,
				52FEEA10075B52FD7F425E46 /* XRPJavaScriptLoader.swift in Sources */,
				E48C20215EBBCB8C44B08A0B /* XRPLedgerError.swift in Sources */,
				3F30AAD98A595AEB8402D5A1 /* XpringClient.swift in Sources */,
				12ADBDAD47E9B75D1515567D /* XpringClientDecorator.swift in Sources */,
				06BCAB4CE4F04C784F71BED0 /* account.pb.swift in Sources */,
				9C3D36DEFF2C175F0C7B81B9 /* account_info.legacy.pb.swift in Sources */,
				3ABD03222520BCE454F74B67 /* account_service.grpc.swift in Sources */,
				618C09B0D13C534942701C55 /* account_service.pb.swift in Sources */,
				862D5FCA714E1ABB87AF54CF /* amount.pb.swift in Sources */,
				F55662C92FA0206026C67E99 /* balance_service.grpc.swift in Sources */,
				6265EAADF0F49368066041F0 /* balance_service.pb.swift in Sources */,
				D58C2A36E92F8BE220AE2D5B /* common.pb.swift in Sources */,
				0BAF3F209B7C93909B65CC4E /* create_account_request.pb.swift in Sources */,
				D657F62289513455004921A9 /* create_account_response.pb.swift in Sources */,
				0D92E47B9DAF9D604D8470B0 /* currency.legacy.pb.swift in Sources */,
				CCEEE286D4FB9E1014BFF316 /* fee.legacy.pb.swift in Sources */,
				E185565297643D614B955206 /* fiat_amount.legacy.pb.swift in Sources */,
				ECF1B861D8B630CD4BC2B942 /* get_account_info.pb.swift in Sources */,
				5F304B8D60D4DF9B67877135 /* get_account_info_request.legacy.pb.swift in Sources */,
				50CE17DE01D2B8273803713E /* get_account_request.pb.swift in Sources */,
				C2BD95AE57AC93A0FAE53997 /* get_account_response.pb.swift in Sources */,
				AFEF3AADB223FFF8F224D484 /* get_account_transaction_history.pb.swift in Sources */,
				FABA7E2B0ABA2755DF8CA01A /* get_balance_request.pb.swift in Sources */,
				C82B45A902AE64E3005087EE /* get_balance_response.pb.swift in Sources */,
				D2B01AD7F99B77C6B2D3419E /* get_fee.pb.swift in Sources */,
				70B59C3215BC7AB1750987CE /* get_fee_request.legacy.pb.swift in Sources */,
				BF905AA0088A475CF83F4757 /* get_latest_validated_ledger_sequence_request.legacy.pb.swift in Sources */,
				1FA6ADEC2CAFD735AA5D1D4D /* get_transaction.pb.swift in Sources */,
				6653C323B87A0C403B5606DB /* get_transaction_status_request.legacy.pb.swift in Sources */,
				A00FCA10831CFB39C9070D30 /* ilp_over_http_service.grpc.swift in Sources */,
				57942F616CED2F1FBBFB3F0E /* ilp_over_http_service.pb.swift in Sources */,
				5C65D51CE6406BD4D1373602 /* ledger.pb.swift in Sources */,
				FC5E8544F2611AF66524CE40 /* ledger_objects.pb.swift in Sources */,
				E34D6EDC67872A40048CC1C5 /* ledger_sequence.legacy.pb.swift in Sources */,
				90CFBB6D040734C7937C74FD /* meta.pb.swift in Sources */,
				FC72E5CBA4635904E636D3E9 /* payment.legacy.pb.swift in Sources */,
				86B2A810A7784BDA97A5A4DC /* send_payment_request.pb.swift in Sources */,
				73A88C53338897780B4F4D15 /* send_payment_response.pb.swift in Sources */,
				9B79447614BE2E909D988BBC /* signed_transaction.legacy.pb.swift in Sources */,
				621744E2E364A500F471DC48 /* submit.pb.swift in Sources */,
				2F12E3AD0806FE502AA10EB4 /* submit_signed_transaction_request.legacy.pb.swift in Sources */,
				2937D1C3D21F8885935457BE /* submit_signed_transaction_response.legacy.pb.swift in Sources */,
				A0F1F02130A238424F4D2D0C /* transaction.legacy.pb.swift in Sources */,
				67839529F78EEAD34E9C3219 /* transaction.pb.swift in Sources */,
				79346DEC7AE431ACDBFAAA76 /* transaction_status.legacy.pb.swift in Sources */,
				B035CD11FE7B781272710EF4 /* xrp_amount.legacy.pb.swift in Sources */,
				059F562CF807FA5B00FA580F /* xrp_ledger.grpc.swift in Sources */,
				0655C7EA964E676D13468DF3 /* xrp_ledger.legacy.grpc.swift in Sources */,
				519DC8AE271069963A36A4B4 /* xrp_ledger.legacy.pb.swift in Sources */,
				D97EF32A5C1E38669590DF51 /* xrp_ledger.pb.swift in Sources */,
			);
			runOnlyForDeploymentPostprocessing = 0;
		};
/* End PBXSourcesBuildPhase section */

/* Begin PBXTargetDependency section */
		97703165081C6EE1C1F37FC2 /* PBXTargetDependency */ = {
			isa = PBXTargetDependency;
			target = A12D87922461CD48ADB6B018 /* XpringKit_macOS */;
			targetProxy = 3DC32DBEA756A8C6D3E58705 /* PBXContainerItemProxy */;
		};
		EE0AF8EDCB2D07531F7AB154 /* PBXTargetDependency */ = {
			isa = PBXTargetDependency;
			target = 24ACFB1C81710699ECDD24CB /* XpringKit_iOS */;
			targetProxy = 045BD31678AEF7B31FD11C21 /* PBXContainerItemProxy */;
		};
/* End PBXTargetDependency section */

/* Begin XCBuildConfiguration section */
		1A53A138DAF624ADDD384D36 /* Debug */ = {
			isa = XCBuildConfiguration;
			buildSettings = {
				CODE_SIGN_IDENTITY = "";
				COMBINE_HIDPI_IMAGES = YES;
				CURRENT_PROJECT_VERSION = 1;
				DEFINES_MODULE = YES;
				DYLIB_COMPATIBILITY_VERSION = 1;
				DYLIB_CURRENT_VERSION = 1;
				DYLIB_INSTALL_NAME_BASE = "@rpath";
				FRAMEWORK_SEARCH_PATHS = (
					"$(inherited)",
					"$(PROJECT_DIR)/Carthage/Build/Mac",
				);
				INSTALL_PATH = "$(LOCAL_LIBRARY_DIR)/Frameworks";
				LD_RUNPATH_SEARCH_PATHS = (
					"$(inherited)",
					"@executable_path/../Frameworks",
				);
				PRODUCT_BUNDLE_IDENTIFIER = "io.xpring.XpringKit-macOS";
				PRODUCT_NAME = XpringKit;
				SDKROOT = macosx;
				SKIP_INSTALL = YES;
				VERSIONING_SYSTEM = "apple-generic";
			};
			name = Debug;
		};
		1B53DA72FD51CDCA4D2CCCF9 /* Release */ = {
			isa = XCBuildConfiguration;
			buildSettings = {
				ALWAYS_SEARCH_USER_PATHS = NO;
				CLANG_ANALYZER_NONNULL = YES;
				CLANG_ANALYZER_NUMBER_OBJECT_CONVERSION = YES_AGGRESSIVE;
				CLANG_CXX_LANGUAGE_STANDARD = "gnu++14";
				CLANG_CXX_LIBRARY = "libc++";
				CLANG_ENABLE_MODULES = YES;
				CLANG_ENABLE_OBJC_ARC = YES;
				CLANG_WARN_BLOCK_CAPTURE_AUTORELEASING = YES;
				CLANG_WARN_BOOL_CONVERSION = YES;
				CLANG_WARN_COMMA = YES;
				CLANG_WARN_CONSTANT_CONVERSION = YES;
				CLANG_WARN_DEPRECATED_OBJC_IMPLEMENTATIONS = YES;
				CLANG_WARN_DIRECT_OBJC_ISA_USAGE = YES_ERROR;
				CLANG_WARN_DOCUMENTATION_COMMENTS = YES;
				CLANG_WARN_EMPTY_BODY = YES;
				CLANG_WARN_ENUM_CONVERSION = YES;
				CLANG_WARN_INFINITE_RECURSION = YES;
				CLANG_WARN_INT_CONVERSION = YES;
				CLANG_WARN_NON_LITERAL_NULL_CONVERSION = YES;
				CLANG_WARN_OBJC_IMPLICIT_RETAIN_SELF = YES;
				CLANG_WARN_OBJC_LITERAL_CONVERSION = YES;
				CLANG_WARN_OBJC_ROOT_CLASS = YES_ERROR;
				CLANG_WARN_RANGE_LOOP_ANALYSIS = YES;
				CLANG_WARN_STRICT_PROTOTYPES = YES;
				CLANG_WARN_SUSPICIOUS_MOVE = YES;
				CLANG_WARN_UNGUARDED_AVAILABILITY = YES_AGGRESSIVE;
				CLANG_WARN_UNREACHABLE_CODE = YES;
				CLANG_WARN__DUPLICATE_METHOD_MATCH = YES;
				COPY_PHASE_STRIP = NO;
				DEBUG_INFORMATION_FORMAT = "dwarf-with-dsym";
				ENABLE_NS_ASSERTIONS = NO;
				ENABLE_STRICT_OBJC_MSGSEND = YES;
				GCC_C_LANGUAGE_STANDARD = gnu11;
				GCC_NO_COMMON_BLOCKS = YES;
				GCC_WARN_64_TO_32_BIT_CONVERSION = YES;
				GCC_WARN_ABOUT_RETURN_TYPE = YES_ERROR;
				GCC_WARN_UNDECLARED_SELECTOR = YES;
				GCC_WARN_UNINITIALIZED_AUTOS = YES_AGGRESSIVE;
				GCC_WARN_UNUSED_FUNCTION = YES;
				GCC_WARN_UNUSED_VARIABLE = YES;
				LD_RUNPATH_SEARCH_PATHS = "$(inherited) @executable_path/../Frameworks @loader_path/../Frameworks $(PROJECT_DIR)/Carthage/Build/iOS";
				PRODUCT_NAME = "$(TARGET_NAME)";
				SWIFT_COMPILATION_MODE = wholemodule;
				SWIFT_VERSION = 5.0;
				VALIDATE_PRODUCT = YES;
			};
			name = Release;
		};
		2A996D83A460890FD68B8F66 /* Release */ = {
			isa = XCBuildConfiguration;
			buildSettings = {
				CODE_SIGN_IDENTITY = "";
				COMBINE_HIDPI_IMAGES = YES;
				CURRENT_PROJECT_VERSION = 1;
				DEFINES_MODULE = YES;
				DYLIB_COMPATIBILITY_VERSION = 1;
				DYLIB_CURRENT_VERSION = 1;
				DYLIB_INSTALL_NAME_BASE = "@rpath";
				FRAMEWORK_SEARCH_PATHS = (
					"$(inherited)",
					"$(PROJECT_DIR)/Carthage/Build/Mac",
				);
				INSTALL_PATH = "$(LOCAL_LIBRARY_DIR)/Frameworks";
				LD_RUNPATH_SEARCH_PATHS = (
					"$(inherited)",
					"@executable_path/../Frameworks",
				);
				PRODUCT_BUNDLE_IDENTIFIER = "io.xpring.XpringKit-macOS";
				PRODUCT_NAME = XpringKit;
				SDKROOT = macosx;
				SKIP_INSTALL = YES;
				VERSIONING_SYSTEM = "apple-generic";
			};
			name = Release;
		};
		2E7743C0CD55371BFB458235 /* Debug */ = {
			isa = XCBuildConfiguration;
			buildSettings = {
				BUNDLE_LOADER = "$(TEST_HOST)";
				FRAMEWORK_SEARCH_PATHS = (
					"$(inherited)",
					"$(PROJECT_DIR)/Carthage/Build/iOS",
				);
				LD_RUNPATH_SEARCH_PATHS = (
					"$(inherited)",
					"@executable_path/Frameworks",
					"@loader_path/Frameworks",
				);
				PRODUCT_BUNDLE_IDENTIFIER = "io.xpring.XpringKitTests-iOS";
				PRODUCT_NAME = XpringKitTests;
				SDKROOT = iphoneos;
				TARGETED_DEVICE_FAMILY = "1,2";
			};
			name = Debug;
		};
		79736EE579E62374A83E2609 /* Release */ = {
			isa = XCBuildConfiguration;
			buildSettings = {
				BUNDLE_LOADER = "$(TEST_HOST)";
				FRAMEWORK_SEARCH_PATHS = (
					"$(inherited)",
					"$(PROJECT_DIR)/Carthage/Build/iOS",
				);
				LD_RUNPATH_SEARCH_PATHS = (
					"$(inherited)",
					"@executable_path/Frameworks",
					"@loader_path/Frameworks",
				);
				PRODUCT_BUNDLE_IDENTIFIER = "io.xpring.XpringKitTests-iOS";
				PRODUCT_NAME = XpringKitTests;
				SDKROOT = iphoneos;
				TARGETED_DEVICE_FAMILY = "1,2";
			};
			name = Release;
		};
		851B60754B3473B865AAC316 /* Debug */ = {
			isa = XCBuildConfiguration;
			buildSettings = {
				BUNDLE_LOADER = "$(TEST_HOST)";
				COMBINE_HIDPI_IMAGES = YES;
				FRAMEWORK_SEARCH_PATHS = (
					"$(inherited)",
					"$(PROJECT_DIR)/Carthage/Build/Mac",
				);
				LD_RUNPATH_SEARCH_PATHS = (
					"$(inherited)",
					"@executable_path/../Frameworks",
					"@loader_path/../Frameworks",
				);
				PRODUCT_BUNDLE_IDENTIFIER = "io.xpring.XpringKitTests-macOS";
				PRODUCT_NAME = XpringKitTests;
				SDKROOT = macosx;
			};
			name = Debug;
		};
		B9CC46D34DCA7966151CBB65 /* Release */ = {
			isa = XCBuildConfiguration;
			buildSettings = {
				BUNDLE_LOADER = "$(TEST_HOST)";
				COMBINE_HIDPI_IMAGES = YES;
				FRAMEWORK_SEARCH_PATHS = (
					"$(inherited)",
					"$(PROJECT_DIR)/Carthage/Build/Mac",
				);
				LD_RUNPATH_SEARCH_PATHS = (
					"$(inherited)",
					"@executable_path/../Frameworks",
					"@loader_path/../Frameworks",
				);
				PRODUCT_BUNDLE_IDENTIFIER = "io.xpring.XpringKitTests-macOS";
				PRODUCT_NAME = XpringKitTests;
				SDKROOT = macosx;
			};
			name = Release;
		};
		D469C709197F8DA0DC20859B /* Release */ = {
			isa = XCBuildConfiguration;
			buildSettings = {
				CODE_SIGN_IDENTITY = "";
				CURRENT_PROJECT_VERSION = 1;
				DEFINES_MODULE = YES;
				DYLIB_COMPATIBILITY_VERSION = 1;
				DYLIB_CURRENT_VERSION = 1;
				DYLIB_INSTALL_NAME_BASE = "@rpath";
				FRAMEWORK_SEARCH_PATHS = (
					"$(inherited)",
					"$(PROJECT_DIR)/Carthage/Build/iOS",
				);
				INSTALL_PATH = "$(LOCAL_LIBRARY_DIR)/Frameworks";
				LD_RUNPATH_SEARCH_PATHS = (
					"$(inherited)",
					"@executable_path/Frameworks",
				);
				PRODUCT_BUNDLE_IDENTIFIER = "io.xpring.XpringKit-iOS";
				PRODUCT_NAME = XpringKit;
				SDKROOT = iphoneos;
				SKIP_INSTALL = YES;
				TARGETED_DEVICE_FAMILY = "1,2";
				VERSIONING_SYSTEM = "apple-generic";
			};
			name = Release;
		};
		D6FAE2CFD7E3B0172CF7BDE1 /* Debug */ = {
			isa = XCBuildConfiguration;
			buildSettings = {
				ALWAYS_SEARCH_USER_PATHS = NO;
				CLANG_ANALYZER_NONNULL = YES;
				CLANG_ANALYZER_NUMBER_OBJECT_CONVERSION = YES_AGGRESSIVE;
				CLANG_CXX_LANGUAGE_STANDARD = "gnu++14";
				CLANG_CXX_LIBRARY = "libc++";
				CLANG_ENABLE_MODULES = YES;
				CLANG_ENABLE_OBJC_ARC = YES;
				CLANG_WARN_BLOCK_CAPTURE_AUTORELEASING = YES;
				CLANG_WARN_BOOL_CONVERSION = YES;
				CLANG_WARN_COMMA = YES;
				CLANG_WARN_CONSTANT_CONVERSION = YES;
				CLANG_WARN_DEPRECATED_OBJC_IMPLEMENTATIONS = YES;
				CLANG_WARN_DIRECT_OBJC_ISA_USAGE = YES_ERROR;
				CLANG_WARN_DOCUMENTATION_COMMENTS = YES;
				CLANG_WARN_EMPTY_BODY = YES;
				CLANG_WARN_ENUM_CONVERSION = YES;
				CLANG_WARN_INFINITE_RECURSION = YES;
				CLANG_WARN_INT_CONVERSION = YES;
				CLANG_WARN_NON_LITERAL_NULL_CONVERSION = YES;
				CLANG_WARN_OBJC_IMPLICIT_RETAIN_SELF = YES;
				CLANG_WARN_OBJC_LITERAL_CONVERSION = YES;
				CLANG_WARN_OBJC_ROOT_CLASS = YES_ERROR;
				CLANG_WARN_RANGE_LOOP_ANALYSIS = YES;
				CLANG_WARN_STRICT_PROTOTYPES = YES;
				CLANG_WARN_SUSPICIOUS_MOVE = YES;
				CLANG_WARN_UNGUARDED_AVAILABILITY = YES_AGGRESSIVE;
				CLANG_WARN_UNREACHABLE_CODE = YES;
				CLANG_WARN__DUPLICATE_METHOD_MATCH = YES;
				COPY_PHASE_STRIP = NO;
				DEBUG_INFORMATION_FORMAT = dwarf;
				ENABLE_STRICT_OBJC_MSGSEND = YES;
				ENABLE_TESTABILITY = YES;
				GCC_C_LANGUAGE_STANDARD = gnu11;
				GCC_DYNAMIC_NO_PIC = NO;
				GCC_NO_COMMON_BLOCKS = YES;
				GCC_OPTIMIZATION_LEVEL = 0;
				GCC_PREPROCESSOR_DEFINITIONS = (
					"$(inherited)",
					"DEBUG=1",
				);
				GCC_WARN_64_TO_32_BIT_CONVERSION = YES;
				GCC_WARN_ABOUT_RETURN_TYPE = YES_ERROR;
				GCC_WARN_UNDECLARED_SELECTOR = YES;
				GCC_WARN_UNINITIALIZED_AUTOS = YES_AGGRESSIVE;
				GCC_WARN_UNUSED_FUNCTION = YES;
				GCC_WARN_UNUSED_VARIABLE = YES;
				LD_RUNPATH_SEARCH_PATHS = "$(inherited) @executable_path/../Frameworks @loader_path/../Frameworks $(PROJECT_DIR)/Carthage/Build/iOS";
				MTL_ENABLE_DEBUG_INFO = YES;
				ONLY_ACTIVE_ARCH = YES;
				PRODUCT_NAME = "$(TARGET_NAME)";
				SWIFT_ACTIVE_COMPILATION_CONDITIONS = DEBUG;
				SWIFT_OPTIMIZATION_LEVEL = "-Onone";
				SWIFT_VERSION = 5.0;
			};
			name = Debug;
		};
		E63642CE4172864D2F9FF682 /* Debug */ = {
			isa = XCBuildConfiguration;
			buildSettings = {
				CODE_SIGN_IDENTITY = "";
				CURRENT_PROJECT_VERSION = 1;
				DEFINES_MODULE = YES;
				DYLIB_COMPATIBILITY_VERSION = 1;
				DYLIB_CURRENT_VERSION = 1;
				DYLIB_INSTALL_NAME_BASE = "@rpath";
				FRAMEWORK_SEARCH_PATHS = (
					"$(inherited)",
					"$(PROJECT_DIR)/Carthage/Build/iOS",
				);
				INSTALL_PATH = "$(LOCAL_LIBRARY_DIR)/Frameworks";
				LD_RUNPATH_SEARCH_PATHS = (
					"$(inherited)",
					"@executable_path/Frameworks",
				);
				PRODUCT_BUNDLE_IDENTIFIER = "io.xpring.XpringKit-iOS";
				PRODUCT_NAME = XpringKit;
				SDKROOT = iphoneos;
				SKIP_INSTALL = YES;
				TARGETED_DEVICE_FAMILY = "1,2";
				VERSIONING_SYSTEM = "apple-generic";
			};
			name = Debug;
		};
/* End XCBuildConfiguration section */

/* Begin XCConfigurationList section */
		42FD0CB8CDA00F240CE3C6E3 /* Build configuration list for PBXNativeTarget "XpringKit_macOS" */ = {
			isa = XCConfigurationList;
			buildConfigurations = (
				1A53A138DAF624ADDD384D36 /* Debug */,
				2A996D83A460890FD68B8F66 /* Release */,
			);
			defaultConfigurationIsVisible = 0;
			defaultConfigurationName = "";
		};
		7BA8FE527DC7BE7FF80239CC /* Build configuration list for PBXNativeTarget "XpringKit_iOS" */ = {
			isa = XCConfigurationList;
			buildConfigurations = (
				E63642CE4172864D2F9FF682 /* Debug */,
				D469C709197F8DA0DC20859B /* Release */,
			);
			defaultConfigurationIsVisible = 0;
			defaultConfigurationName = "";
		};
		C0A52FC1F46AB2CDA8428A29 /* Build configuration list for PBXProject "XpringKit" */ = {
			isa = XCConfigurationList;
			buildConfigurations = (
				D6FAE2CFD7E3B0172CF7BDE1 /* Debug */,
				1B53DA72FD51CDCA4D2CCCF9 /* Release */,
			);
			defaultConfigurationIsVisible = 0;
			defaultConfigurationName = Debug;
		};
		DE1C2C903A3D9332AC35F1CF /* Build configuration list for PBXNativeTarget "XpringKitTests_macOS" */ = {
			isa = XCConfigurationList;
			buildConfigurations = (
				851B60754B3473B865AAC316 /* Debug */,
				B9CC46D34DCA7966151CBB65 /* Release */,
			);
			defaultConfigurationIsVisible = 0;
			defaultConfigurationName = "";
		};
		E297DD85A482E745EB6971F6 /* Build configuration list for PBXNativeTarget "XpringKitTests_iOS" */ = {
			isa = XCConfigurationList;
			buildConfigurations = (
				2E7743C0CD55371BFB458235 /* Debug */,
				79736EE579E62374A83E2609 /* Release */,
			);
			defaultConfigurationIsVisible = 0;
			defaultConfigurationName = "";
		};
/* End XCConfigurationList section */
	};
	rootObject = FCEE33D2FC20D4ADECCA6BF3 /* Project object */;
}<|MERGE_RESOLUTION|>--- conflicted
+++ resolved
@@ -1036,11 +1036,8 @@
 				B453FC2D052EE1384450D631 /* LegacyFakeNetworkClient+Test.swift in Sources */,
 				184FE8E7E581A3AAD65B1D0D /* LegacyFakeNetworkClient.swift in Sources */,
 				47D06DA37778837B0E6A9AA1 /* LegacySignerTest.swift in Sources */,
-<<<<<<< HEAD
 				5A89E6357D16B50EA9F04548 /* Org_Xrpl_Rpc_V1_GetAccountTransactionHistoryResponse+Test.swift in Sources */,
-=======
 				53091FAF42F0CE6621FD19DF /* RawTransactionStatusTest.swift in Sources */,
->>>>>>> 7249f7b1
 				2978A5F9E3F8AF7049C6459E /* ReliableSubmissionXpringClientTest.swift in Sources */,
 				1995DE5C8101869990483423 /* Rpc_V1_GetAccountInfoResponse+Test.swift in Sources */,
 				DE7A2C413FE64B7BDB87CB4D /* Rpc_V1_GetFeeResponse+Test.swift in Sources */,
@@ -1077,11 +1074,8 @@
 				805034C91E638A1A3185908A /* LegacyFakeNetworkClient+Test.swift in Sources */,
 				A85B294480C396FE29D485FB /* LegacyFakeNetworkClient.swift in Sources */,
 				FA8ACD4B038DA24069A151B9 /* LegacySignerTest.swift in Sources */,
-<<<<<<< HEAD
 				E89297B29010AACAC6D05131 /* Org_Xrpl_Rpc_V1_GetAccountTransactionHistoryResponse+Test.swift in Sources */,
-=======
 				1931BD59C0EC20BED2B4193F /* RawTransactionStatusTest.swift in Sources */,
->>>>>>> 7249f7b1
 				7FC50C37A67CE21E363753CD /* ReliableSubmissionXpringClientTest.swift in Sources */,
 				152CC36F6D274C30EF268E65 /* Rpc_V1_GetAccountInfoResponse+Test.swift in Sources */,
 				2EC6061E51425BF5233A7054 /* Rpc_V1_GetFeeResponse+Test.swift in Sources */,
