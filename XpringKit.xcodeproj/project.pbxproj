--- conflicted
+++ resolved
@@ -216,10 +216,7 @@
 		CC58D2DB231F7D2F11E65C95 /* JSValue+Io_Xpring_SignedTransaction.swift in Sources */ = {isa = PBXBuildFile; fileRef = EB8BF9E06D061BFF85455A2D /* JSValue+Io_Xpring_SignedTransaction.swift */; };
 		CCEEE286D4FB9E1014BFF316 /* fee.legacy.pb.swift in Sources */ = {isa = PBXBuildFile; fileRef = CA80DCAD6A34B7C64853ED8C /* fee.legacy.pb.swift */; };
 		CE0B5EB7A3A47BFCC11E1A69 /* Org_Xrpl_Rpc_V1_CurrencyAmount+XRPCurrency.swift in Sources */ = {isa = PBXBuildFile; fileRef = 62D8FDD6C8453C48CA406D31 /* Org_Xrpl_Rpc_V1_CurrencyAmount+XRPCurrency.swift */; };
-<<<<<<< HEAD
 		CFA754A7DDEE195A70A7B0A6 /* Org_Xrpl_Rpc_V1_Payment.PathElement+XRPPathElement.swift in Sources */ = {isa = PBXBuildFile; fileRef = 7EB336C65560B88294E5E38C /* Org_Xrpl_Rpc_V1_Payment.PathElement+XRPPathElement.swift */; };
-=======
->>>>>>> 86f1e2e9
 		D02589F184F7383725213F68 /* get_balance_response.pb.swift in Sources */ = {isa = PBXBuildFile; fileRef = C437F6B8660BB13AA68CA03F /* get_balance_response.pb.swift */; };
 		D2B01AD7F99B77C6B2D3419E /* get_fee.pb.swift in Sources */ = {isa = PBXBuildFile; fileRef = 1DABE3373854FD82FDED6129 /* get_fee.pb.swift */; };
 		D58C2A36E92F8BE220AE2D5B /* common.pb.swift in Sources */ = {isa = PBXBuildFile; fileRef = 58A457DEFD87D5FF4A7B6282 /* common.pb.swift */; };
@@ -552,11 +549,8 @@
 				59A5E636868E66D9F1B3C047 /* Hex+ByteArray.swift */,
 				6B4505055EADFAE26992AF3B /* NetworkClient.swift */,
 				62D8FDD6C8453C48CA406D31 /* Org_Xrpl_Rpc_V1_CurrencyAmount+XRPCurrency.swift */,
-<<<<<<< HEAD
 				11256203F2C41DCE466F0620 /* Org_Xrpl_Rpc_V1_Payment.Path+XRPPath.swift */,
 				7EB336C65560B88294E5E38C /* Org_Xrpl_Rpc_V1_Payment.PathElement+XRPPathElement.swift */,
-=======
->>>>>>> 86f1e2e9
 				6652A59C1C60CE0A44DB808D /* RandomBytesUtil.swift */,
 				681E4DB6D35C3037EC14870E /* RawTransactionStatus.swift */,
 				175AAD5AEF79820FF7FCCE80 /* ReliableSubmissionXpringClient.swift */,
@@ -727,11 +721,7 @@
 				D300276FE254845F4B571FFE /* Hex+ByteArrayTest.swift */,
 				B42C1A6AD7B7AC4F5483751E /* IntegrationTests.swift */,
 				436EF316D97D78B4CA5A7DD0 /* ProtocolBufferConversionTests.swift */,
-<<<<<<< HEAD
 				0BF5FE7B3D8CAC575D2738AF /* RawTransactionStatusTest.swift */,
-=======
-        0BF5FE7B3D8CAC575D2738AF /* RawTransactionStatusTest.swift */,
->>>>>>> 86f1e2e9
 				AEFA016E351D30D824FF119A /* ReliableSubmissionXpringClientTest.swift */,
 				7B9235E33F4B53ED0FD35D50 /* SignerTests.swift */,
 				C1D0F50AF49F103E1E0B3D50 /* UtilsTest.swift */,
@@ -999,11 +989,8 @@
 				A61E43257CA4507F8620B136 /* LegacySigner.swift in Sources */,
 				1194FDFC16C03EBA2B6D6C5D /* NetworkClient.swift in Sources */,
 				CE0B5EB7A3A47BFCC11E1A69 /* Org_Xrpl_Rpc_V1_CurrencyAmount+XRPCurrency.swift in Sources */,
-<<<<<<< HEAD
 				C74D038F9992E0DAF16987CD /* Org_Xrpl_Rpc_V1_Payment.Path+XRPPath.swift in Sources */,
 				CFA754A7DDEE195A70A7B0A6 /* Org_Xrpl_Rpc_V1_Payment.PathElement+XRPPathElement.swift in Sources */,
-=======
->>>>>>> 86f1e2e9
 				6F01B174655CF9505B5BA44B /* RandomBytesUtil.swift in Sources */,
 				1798A4E2DBB6E68AEA98FD77 /* RawTransactionStatus.swift in Sources */,
 				2AC840E88FB8A6ACF88F4351 /* ReliableSubmissionXpringClient.swift in Sources */,
@@ -1180,11 +1167,8 @@
 				9F51C743E99E04D4FC6EF60D /* LegacySigner.swift in Sources */,
 				FFDD4E05736F1A79B6DB680B /* NetworkClient.swift in Sources */,
 				51EFCD74236F6C338D771D0E /* Org_Xrpl_Rpc_V1_CurrencyAmount+XRPCurrency.swift in Sources */,
-<<<<<<< HEAD
 				B4522CF4706CE3E6DEBC7C24 /* Org_Xrpl_Rpc_V1_Payment.Path+XRPPath.swift in Sources */,
 				4C14ED2D1EA86A61774DA401 /* Org_Xrpl_Rpc_V1_Payment.PathElement+XRPPathElement.swift in Sources */,
-=======
->>>>>>> 86f1e2e9
 				4358ECC24A624D8C4C3F9CF4 /* RandomBytesUtil.swift in Sources */,
 				049A8B04FCBF15D1DACC01EF /* RawTransactionStatus.swift in Sources */,
 				179ECB919EF25B89D2B36F34 /* ReliableSubmissionXpringClient.swift in Sources */,
