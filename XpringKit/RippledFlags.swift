/// Flags used in rippled transactions.
///
/// These are only flags which are utilized in Xpring SDK. For a complete list of flags, see:
/// https://xrpl.org/transaction-common-fields.html#flags-field.
public struct RippledFlags: OptionSet {
  public let rawValue: UInt32

  /// Flag values.
<<<<<<< HEAD
  public static let tfPartialPayment: RippledFlags = RippledFlags(rawValue: 131_072)
=======
  public static let tfPartialPayment = RippledFlags(rawValue: 1 << 17)
>>>>>>> 6e7f6ac4

  /// Initialize a new RippledFlag
  public init(rawValue: UInt32) {
    self.rawValue = rawValue
  }
}<|MERGE_RESOLUTION|>--- conflicted
+++ resolved
@@ -6,11 +6,7 @@
   public let rawValue: UInt32
 
   /// Flag values.
-<<<<<<< HEAD
-  public static let tfPartialPayment: RippledFlags = RippledFlags(rawValue: 131_072)
-=======
   public static let tfPartialPayment = RippledFlags(rawValue: 1 << 17)
->>>>>>> 6e7f6ac4
 
   /// Initialize a new RippledFlag
   public init(rawValue: UInt32) {
