--- conflicted
+++ resolved
@@ -37,13 +37,8 @@
 	///		- destinationAddress: The address which will receive the XRP.
 	///		- sourceWallet: The wallet sending the XRP.
 	/// - Throws: An error if there was a problem communicating with the XRP Ledger.
-<<<<<<< HEAD
 	/// - Returns: A transaction hash for the submitted transaction.
-	public func send(_ amount: Io_Xpring_XRPAmount, to destinationAddress: Address, from sourceWallet: Wallet) throws -> TransactionHash {
-=======
-	/// - Returns: A response from the ledger.
-	public func send(_ amount: BigUInt, to destinationAddress: Address, from sourceWallet: Wallet) throws -> Io_Xpring_SubmitSignedTransactionResponse {
->>>>>>> 45a090e0
+	public func send(_ amount: BigUInt, to destinationAddress: Address, from sourceWallet: Wallet) throws -> TransactionHash {
 		let accountInfo = try getAccountInfo(for: sourceWallet.address)
 		let fee = try getFee()
 
