import BigInt

/// An interface into the Xpring Platform.
public class XpringClient {
	/// A network client that will make and receive requests.
	private let networkClient: NetworkClient

	/// Initialize a new XRPClient.
	///
	/// - Parameter grpcURL: A url for a remote gRPC service which will handle network requests.
	public convenience init(grpcURL: String) {
		let networkClient = Io_Xpring_XRPLedgerServiceClient(address: grpcURL, secure: false)
		self.init(networkClient: networkClient)
	}

	/// Initialize a new XRPClient.
	///
	/// - Parameter networkClient: A network client which will make requests.
	internal init(networkClient: NetworkClient) {
		self.networkClient = networkClient
	}

	/// Get the balance for the given address.
	///
	/// - Parameter address: The address to retrieve the balance for.
	/// - Throws: An error if there was a problem communicating with the XRP Ledger.
	/// - Returns: An unsigned integer containing the balance of the address in drops.
	public func getBalance(for address: Address) throws -> BigUInt {
		let accountInfo = try getAccountInfo(for: address)
    return BigUInt(stringLiteral: accountInfo.balance.drops)
	}

	/// Send XRP to a recipient on the XRP Ledger.
	///
	/// - Parameters:
	///		- amount: An unsigned integer representing the amount of XRP to send.
	///		- destinationAddress: The address which will receive the XRP.
	///		- sourceWallet: The wallet sending the XRP.
	/// - Throws: An error if there was a problem communicating with the XRP Ledger.
	/// - Returns: A response from the ledger.
<<<<<<< HEAD
  public func send(_ amount: Io_Xpring_XRPAmount, to destinationAddress: Address, from sourceWallet: Wallet) throws -> Io_Xpring_SubmitSignedTransactionResponse {
    return try send(amount, to: destinationAddress, destinationTag: nil, from: sourceWallet)
  }

  /// Send XRP to a recipient on the XRP Ledger.
  ///
  /// - Parameters:
  ///    - amount: The amount of XRP to send.
  ///    - destinationAddress: The address which will receive the XRP.
  ///    - destinationTag: A tag for the destination address.
  ///    - sourceWallet: The wallet sending the XRP.
  /// - Throws: An error if there was a problem communicating with the XRP Ledger.
  /// - Returns: A response from the ledger.
  public func send(
    _ amount: Io_Xpring_XRPAmount,
    to destinationAddress: Address,
    destinationTag: UInt32?,
    from sourceWallet: Wallet
  ) throws -> Io_Xpring_SubmitSignedTransactionResponse {
    guard Utils.isValid(address: destinationAddress) else {
      throw XRPLedgerError.invalidAddress(destinationAddress)
    }

    guard !Utils.isValidXAddress(address: destinationAddress) || destinationTag == nil else {
      throw XRPLedgerError.invalidInputs("Can't have an xAddress and a tag.")
    }

    guard let destinationXAddress = Utils.isValidXAddress(address: destinationAddress) ? destinationAddress : Utils.encode(classicAddress: destinationAddress, tag: destinationTag) else {
      throw XRPLedgerError.unknown("Couldn't encode X-Address")
    }

=======
	public func send(_ amount: BigUInt, to destinationAddress: Address, from sourceWallet: Wallet) throws -> Io_Xpring_SubmitSignedTransactionResponse {
>>>>>>> 45a090e0
		let accountInfo = try getAccountInfo(for: sourceWallet.address)
		let fee = try getFee()

    let xrpAmount = Io_Xpring_XRPAmount.with {
      $0.drops = String(amount)
    }

		let transaction = Io_Xpring_Transaction.with {
			$0.account = sourceWallet.address
			$0.fee = fee.amount
			$0.sequence = accountInfo.sequence
			$0.payment = Io_Xpring_Payment.with {
<<<<<<< HEAD
				$0.destination = destinationXAddress
				$0.xrpAmount = amount
=======
				$0.destination = destinationAddress
				$0.xrpAmount = xrpAmount
>>>>>>> 45a090e0
			}
			$0.signingPublicKeyHex = sourceWallet.publicKey
		}

		guard let signedTransaction = Signer.sign(transaction, with: sourceWallet) else {
			throw XRPLedgerError.signingError
		}

		let submitSignedTransactionRequest = Io_Xpring_SubmitSignedTransactionRequest.with {
			$0.signedTransaction = signedTransaction
		}

		return try networkClient.submitSignedTransaction(submitSignedTransactionRequest)
	}

	/// Retrieve the current fee to submit a transaction to the XRP Ledger.
	///
	/// - Throws: An error if there was a problem communicating with the XRP Ledger.
	/// - Returns: A `Fee` for submitting a transaction to the ledger.
	private func getFee() throws -> Io_Xpring_Fee {
		let getFeeRequest = Io_Xpring_GetFeeRequest()
		return try networkClient.getFee(getFeeRequest)
	}

	/// Retrieve an `AccountInfo` for an address on the XRP Ledger.
	///
	/// - Parameter address: The address to retrieve information about.
	/// - Throws: An error if there was a problem communicating with the XRP Ledger.
	/// - Returns: An `AccountInfo` containing data about the given address.
	private func getAccountInfo(for address: Address) throws -> Io_Xpring_AccountInfo {
		let getAccountInfoRequest = Io_Xpring_GetAccountInfoRequest.with {
			$0.address = address
		}

		return try networkClient.getAccountInfo(getAccountInfoRequest)
	}
}<|MERGE_RESOLUTION|>--- conflicted
+++ resolved
@@ -38,22 +38,21 @@
 	///		- sourceWallet: The wallet sending the XRP.
 	/// - Throws: An error if there was a problem communicating with the XRP Ledger.
 	/// - Returns: A response from the ledger.
-<<<<<<< HEAD
-  public func send(_ amount: Io_Xpring_XRPAmount, to destinationAddress: Address, from sourceWallet: Wallet) throws -> Io_Xpring_SubmitSignedTransactionResponse {
+  public func send(_ amount: BigUInt, to destinationAddress: Address, from sourceWallet: Wallet) throws -> Io_Xpring_SubmitSignedTransactionResponse {
     return try send(amount, to: destinationAddress, destinationTag: nil, from: sourceWallet)
   }
 
   /// Send XRP to a recipient on the XRP Ledger.
   ///
   /// - Parameters:
-  ///    - amount: The amount of XRP to send.
+	///		- amount: An unsigned integer representing the amount of XRP to send.
   ///    - destinationAddress: The address which will receive the XRP.
   ///    - destinationTag: A tag for the destination address.
   ///    - sourceWallet: The wallet sending the XRP.
   /// - Throws: An error if there was a problem communicating with the XRP Ledger.
   /// - Returns: A response from the ledger.
   public func send(
-    _ amount: Io_Xpring_XRPAmount,
+    _ amount: BigUInt,
     to destinationAddress: Address,
     destinationTag: UInt32?,
     from sourceWallet: Wallet
@@ -70,9 +69,6 @@
       throw XRPLedgerError.unknown("Couldn't encode X-Address")
     }
 
-=======
-	public func send(_ amount: BigUInt, to destinationAddress: Address, from sourceWallet: Wallet) throws -> Io_Xpring_SubmitSignedTransactionResponse {
->>>>>>> 45a090e0
 		let accountInfo = try getAccountInfo(for: sourceWallet.address)
 		let fee = try getFee()
 
@@ -85,13 +81,8 @@
 			$0.fee = fee.amount
 			$0.sequence = accountInfo.sequence
 			$0.payment = Io_Xpring_Payment.with {
-<<<<<<< HEAD
 				$0.destination = destinationXAddress
-				$0.xrpAmount = amount
-=======
-				$0.destination = destinationAddress
 				$0.xrpAmount = xrpAmount
->>>>>>> 45a090e0
 			}
 			$0.signingPublicKeyHex = sourceWallet.publicKey
 		}
