import BigInt

/// An interface into the Xpring Platform.
public class XpringClient: XpringClientDecorator {
  private let decoratedClient: XpringClientDecorator

  /// Initialize a new XpringClient.
  ///
  /// - Parameter grpcURL: A remote URL for a rippled gRPC service.
  public init(grpcURL: String) {
    decoratedClient = DefaultXpringClient(grpcURL: grpcURL)
  }

<<<<<<< HEAD
  /// Get the balance for the given address.
  ///
  /// - Parameter address: The X-Address to retrieve the balance for.
=======
  /// Retrieve the transaction status for a given transaction hash.
  ///
  /// - Parameter transactionHash: The hash of the transaction.
  /// - Throws: An error if there was a problem communicating with the XRP Ledger.
  /// - Returns: The status of the given transaction.
  public func getTransactionStatus(for transactionHash: TransactionHash) throws -> TransactionStatus {
    let transactionStatusRequest = Io_Xpring_GetTransactionStatusRequest.with { $0.transactionHash = transactionHash }
    let transactionStatus = try networkClient.getTransactionStatus(transactionStatusRequest)

    // Return pending if the transaction is not validated.
    guard transactionStatus.validated else {
      return .pending
    }
    return transactionStatus.transactionStatusCode.starts(with: "tes") ? .succeeded : .failed
  }

	/// Send XRP to a recipient on the XRP Ledger.
	///
	/// - Parameters:
	///		- amount: An unsigned integer representing the amount of XRP to send.
	///		- destinationAddress: The X-Address which will receive the XRP.
	///		- sourceWallet: The wallet sending the XRP.
>>>>>>> e58e1d25
  /// - Throws: An error if there was a problem communicating with the XRP Ledger or the inputs were invalid.
  /// - Returns: An unsigned integer containing the balance of the address in drops.
  public func getBalance(for address: Address) throws -> BigUInt {
    return try decoratedClient.getBalance(for: address)
  }

  /// Send XRP to a recipient on the XRP Ledger.
  ///
  /// - Parameters:
  ///    - amount: An unsigned integer representing the amount of XRP to send.
  ///    - destinationAddress: The X-Address which will receive the XRP.
  ///    - sourceWallet: The wallet sending the XRP.
  /// - Throws: An error if there was a problem communicating with the XRP Ledger or the inputs were invalid.
  /// - Returns: A transaction hash for the submitted transaction.
  public func send(_ amount: BigUInt, to destinationAddress: Address, from sourceWallet: Wallet) throws -> TransactionHash {
    return try decoratedClient.send(amount, to: destinationAddress, from: sourceWallet)
  }
}<|MERGE_RESOLUTION|>--- conflicted
+++ resolved
@@ -11,38 +11,22 @@
     decoratedClient = DefaultXpringClient(grpcURL: grpcURL)
   }
 
-<<<<<<< HEAD
   /// Get the balance for the given address.
   ///
   /// - Parameter address: The X-Address to retrieve the balance for.
-=======
+  /// - Throws: An error if there was a problem communicating with the XRP Ledger or the inputs were invalid.
+  /// - Returns: An unsigned integer containing the balance of the address in drops.
+  public func getBalance(for address: Address) throws -> BigUInt {
+    return try decoratedClient.getBalance(for: address)
+  }
+
   /// Retrieve the transaction status for a given transaction hash.
   ///
   /// - Parameter transactionHash: The hash of the transaction.
   /// - Throws: An error if there was a problem communicating with the XRP Ledger.
   /// - Returns: The status of the given transaction.
   public func getTransactionStatus(for transactionHash: TransactionHash) throws -> TransactionStatus {
-    let transactionStatusRequest = Io_Xpring_GetTransactionStatusRequest.with { $0.transactionHash = transactionHash }
-    let transactionStatus = try networkClient.getTransactionStatus(transactionStatusRequest)
-
-    // Return pending if the transaction is not validated.
-    guard transactionStatus.validated else {
-      return .pending
-    }
-    return transactionStatus.transactionStatusCode.starts(with: "tes") ? .succeeded : .failed
-  }
-
-	/// Send XRP to a recipient on the XRP Ledger.
-	///
-	/// - Parameters:
-	///		- amount: An unsigned integer representing the amount of XRP to send.
-	///		- destinationAddress: The X-Address which will receive the XRP.
-	///		- sourceWallet: The wallet sending the XRP.
->>>>>>> e58e1d25
-  /// - Throws: An error if there was a problem communicating with the XRP Ledger or the inputs were invalid.
-  /// - Returns: An unsigned integer containing the balance of the address in drops.
-  public func getBalance(for address: Address) throws -> BigUInt {
-    return try decoratedClient.getBalance(for: address)
+    return try decoratedClient.getTransactionStatus(for: transactionHash)
   }
 
   /// Send XRP to a recipient on the XRP Ledger.
