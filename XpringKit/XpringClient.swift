--- conflicted
+++ resolved
@@ -1,122 +1,34 @@
 import BigInt
 
-<<<<<<< HEAD
+/// An interface into the Xpring Platform.
 public class XpringClient: XpringClientDecorator {
   private let decoratedClient: XpringClientDecorator
-=======
-/// An interface into the Xpring Platform.
-public class XpringClient {
-  /// A margin to pad the current ledger sequence with when submitting transactions.
-  private let ledgerSequenceMargin: UInt32 = 10
 
-	/// A network client that will make and receive requests.
-	private let networkClient: NetworkClient
->>>>>>> 72e8ae1a
-
+  /// Initialize a new XpringClient.
+  ///
+  /// - Parameter grpcURL: A remote URL for a rippled gRPC service.
   public init(grpcURL: String) {
     decoratedClient = DefaultXpringClient(grpcURL: grpcURL)
   }
 
+  /// Get the balance for the given address.
+  ///
+  /// - Parameter address: The X-Address to retrieve the balance for.
+  /// - Throws: An error if there was a problem communicating with the XRP Ledger or the inputs were invalid.
+  /// - Returns: An unsigned integer containing the balance of the address in drops.
   public func getBalance(for address: Address) throws -> BigUInt {
     return try decoratedClient.getBalance(for: address)
   }
 
-<<<<<<< HEAD
+  /// Send XRP to a recipient on the XRP Ledger.
+  ///
+  /// - Parameters:
+  ///    - amount: An unsigned integer representing the amount of XRP to send.
+  ///    - destinationAddress: The X-Address which will receive the XRP.
+  ///    - sourceWallet: The wallet sending the XRP.
+  /// - Throws: An error if there was a problem communicating with the XRP Ledger or the inputs were invalid.
+  /// - Returns: A transaction hash for the submitted transaction.
   public func send(_ amount: BigUInt, to destinationAddress: Address, from sourceWallet: Wallet) throws -> TransactionHash {
     return try decoratedClient.send(amount, to: destinationAddress, from: sourceWallet)
-=======
-	/// Get the balance for the given address.
-	///
-	/// - Parameter address: The X-Address to retrieve the balance for.
-	/// - Throws: An error if there was a problem communicating with the XRP Ledger or the inputs were invalid.
-	/// - Returns: An unsigned integer containing the balance of the address in drops.
-	public func getBalance(for address: Address) throws -> BigUInt {
-    guard Utils.isValidXAddress(address: address) else {
-      throw XRPLedgerError.invalidInputs("Please use the X-Address format. See: https://xrpaddress.info/.")
-    }
-
-		let accountInfo = try getAccountInfo(for: address)
-    return BigUInt(stringLiteral: accountInfo.balance.drops)
-	}
-
-	/// Send XRP to a recipient on the XRP Ledger.
-	///
-	/// - Parameters:
-	///		- amount: An unsigned integer representing the amount of XRP to send.
-	///		- destinationAddress: The X-Address which will receive the XRP.
-	///		- sourceWallet: The wallet sending the XRP.
-  /// - Throws: An error if there was a problem communicating with the XRP Ledger or the inputs were invalid.
-	/// - Returns: A transaction hash for the submitted transaction.
-	public func send(_ amount: BigUInt, to destinationAddress: Address, from sourceWallet: Wallet) throws -> TransactionHash {
-    guard Utils.isValidXAddress(address: destinationAddress) else {
-      throw XRPLedgerError.invalidInputs("Please use the X-Address format. See: https://xrpaddress.info/.")
-    }
-
-		let accountInfo = try getAccountInfo(for: sourceWallet.address)
-		let fee = try getFee()
-    let lastValidatedLedgerSequence = try getLatestValidatedLedgerSequence()
-
-    let xrpAmount = Io_Xpring_XRPAmount.with {
-      $0.drops = String(amount)
-    }
-
-		let transaction = Io_Xpring_Transaction.with {
-			$0.account = sourceWallet.address
-			$0.fee = fee.amount
-			$0.sequence = accountInfo.sequence
-			$0.payment = Io_Xpring_Payment.with {
-				$0.destination = destinationAddress
-				$0.xrpAmount = xrpAmount
-			}
-			$0.signingPublicKeyHex = sourceWallet.publicKey
-      $0.lastLedgerSequence = lastValidatedLedgerSequence + ledgerSequenceMargin
-		}
-
-		guard let signedTransaction = Signer.sign(transaction, with: sourceWallet) else {
-			throw XRPLedgerError.signingError
-		}
-
-		let submitSignedTransactionRequest = Io_Xpring_SubmitSignedTransactionRequest.with {
-			$0.signedTransaction = signedTransaction
-		}
-
-		let submitTransactionResponse = try networkClient.submitSignedTransaction(submitSignedTransactionRequest)
-    guard let hash = Utils.toTransactionHash(transactionBlobHex: submitTransactionResponse.transactionBlob) else {
-      throw XRPLedgerError.unknown("Could not hash transaction blob: \(submitTransactionResponse.transactionBlob)")
-    }
-    return hash
-	}
-
-	/// Retrieve the current fee to submit a transaction to the XRP Ledger.
-	///
-	/// - Throws: An error if there was a problem communicating with the XRP Ledger.
-	/// - Returns: A `Fee` for submitting a transaction to the ledger.
-	private func getFee() throws -> Io_Xpring_Fee {
-		let getFeeRequest = Io_Xpring_GetFeeRequest()
-		return try networkClient.getFee(getFeeRequest)
-	}
-
-	/// Retrieve an `AccountInfo` for an address on the XRP Ledger.
-	///
-	/// - Parameter address: The address to retrieve information about.
-	/// - Throws: An error if there was a problem communicating with the XRP Ledger.
-	/// - Returns: An `AccountInfo` containing data about the given address.
-	private func getAccountInfo(for address: Address) throws -> Io_Xpring_AccountInfo {
-		let getAccountInfoRequest = Io_Xpring_GetAccountInfoRequest.with {
-			$0.address = address
-		}
-
-		return try networkClient.getAccountInfo(getAccountInfoRequest)
-	}
-
-  /// Retrieve the latest validated ledger sequence on the XRP Ledger.
-  ///
-  /// - Throws: An error if there was a problem communicating with the XRP Ledger.
-  /// - Returns: The index of the latest validated ledger.
-  private func getLatestValidatedLedgerSequence() throws -> UInt32 {
-    let getLatestValidatedLedgerSequenceRequest = Io_Xpring_GetLatestValidatedLedgerSequenceRequest()
-    let ledgerSequence = try networkClient.getLatestValidatedLedgerSequence(getLatestValidatedLedgerSequenceRequest)
-    return UInt32(ledgerSequence.index)
->>>>>>> 72e8ae1a
   }
 }