import Foundation

/// A XpringClient which blocks on `send` calls until the transaction has reached a deterministic state.
public class ReliableSubmissionXpringClient {
  private let decoratedClient: XpringClientDecorator

  public init(decoratedClient: XpringClientDecorator) {
    self.decoratedClient = decoratedClient
  }
}

extension ReliableSubmissionXpringClient: XpringClientDecorator {
  public func getBalance(for address: Address) throws -> UInt64 {
    return try decoratedClient.getBalance(for: address)
  }

  public func getTransactionStatus(for transactionHash: TransactionHash) throws -> TransactionStatus {
    return try decoratedClient.getTransactionStatus(for: transactionHash)
  }

  public func getLatestValidatedLedgerSequence() throws -> UInt32 {
    return try decoratedClient.getLatestValidatedLedgerSequence()
  }

  public func getRawTransactionStatus(for transactionHash: TransactionHash) throws -> RawTransactionStatus {
    return try decoratedClient.getRawTransactionStatus(for: transactionHash)
  }

  public func send(_ amount: UInt64, to destinationAddress: Address, from sourceWallet: Wallet) throws -> TransactionHash {
    let ledgerCloseTime: TimeInterval = 4

    // Submit a transaction hash and wait for a ledger to close.
    let transactionHash = try decoratedClient.send(amount, to: destinationAddress, from: sourceWallet)
    Thread.sleep(forTimeInterval: ledgerCloseTime)

    // Get transaction status.
    var transactionStatus = try getRawTransactionStatus(for: transactionHash)
    let lastLedgerSequence = transactionStatus.lastLedgerSequence
    if lastLedgerSequence == 0 {
      throw XRPLedgerError.unknown("The transaction did not have a lastLedgerSequence field so transaction status cannot be reliably determined.")
    }

    // Retrieve the latest ledger index.
    var latestLedgerSequence = try getLatestValidatedLedgerSequence()

    // Poll until the transaction is validated, or until the lastLedgerSequence has been passed.
    while latestLedgerSequence <= lastLedgerSequence && !transactionStatus.validated {
      Thread.sleep(forTimeInterval: ledgerCloseTime)

      latestLedgerSequence = try getLatestValidatedLedgerSequence()
      transactionStatus = try getRawTransactionStatus(for: transactionHash)
    }

    return transactionHash
  }

<<<<<<< HEAD
  public func accountExists(for address: Address) throws -> Bool {
    return try decoratedClient.accountExists(for: address)
  }

=======
  public func getTransactionHistory(for address: Address) throws -> [Transaction] {
    return try decoratedClient.getTransactionHistory(for: address)
  }

  public func accountExists(for address: Address) throws -> Bool {
    return try decoratedClient.accountExists(for: address)
  }
>>>>>>> 2775c584
}<|MERGE_RESOLUTION|>--- conflicted
+++ resolved
@@ -54,12 +54,10 @@
     return transactionHash
   }
 
-<<<<<<< HEAD
   public func accountExists(for address: Address) throws -> Bool {
     return try decoratedClient.accountExists(for: address)
   }
 
-=======
   public func getTransactionHistory(for address: Address) throws -> [Transaction] {
     return try decoratedClient.getTransactionHistory(for: address)
   }
@@ -67,5 +65,4 @@
   public func accountExists(for address: Address) throws -> Bool {
     return try decoratedClient.accountExists(for: address)
   }
->>>>>>> 2775c584
 }