--- conflicted
+++ resolved
@@ -149,8 +149,6 @@
     return RawTransactionStatus(transactionStatus: transactionStatus)
   }
 
-<<<<<<< HEAD
-=======
   /// Retrieve the transaction history for an address.
   ///
   /// - Parameter address: The address to retrieve transaction history for.
@@ -160,7 +158,6 @@
     throw XRPLedgerError.unimplemented
   }
 
->>>>>>> 2775c584
   /// Check if an address exists on the XRP Ledger
   ///
   /// - Parameter address: The address to check the existence of.
@@ -187,8 +184,4 @@
         throw error // any other type of Error, re-throw
     }
   }
-<<<<<<< HEAD
-
-=======
->>>>>>> 2775c584
 }