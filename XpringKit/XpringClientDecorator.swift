/// A decorator for a XpringClient.
public protocol XpringClientDecorator {
  /// Get the balance for the given address.
  ///
  /// - Parameter address: The X-Address to retrieve the balance for.
  /// - Throws: An error if there was a problem communicating with the XRP Ledger or the inputs were invalid.
  /// - Returns: An unsigned integer containing the balance of the address in drops.
  func getBalance(for address: Address) throws -> UInt64

  /// Retrieve the transaction status for a given transaction hash.
  ///
  /// - Parameter transactionHash: The hash of the transaction.
  /// - Throws: An error if there was a problem communicating with the XRP Ledger.
  /// - Returns: The status of the given transaction.
  func getTransactionStatus(for transactionHash: TransactionHash) throws -> TransactionStatus

  /// Send XRP to a recipient on the XRP Ledger.
  ///
  /// - Parameters:
  ///    - amount: An unsigned integer representing the amount of XRP to send.
  ///    - destinationAddress: The X-Address which will receive the XRP.
  ///    - sourceWallet: The wallet sending the XRP.
  /// - Throws: An error if there was a problem communicating with the XRP Ledger or the inputs were invalid.
  /// - Returns: A transaction hash for the submitted transaction.
  func send(_ amount: UInt64, to destinationAddress: Address, from sourceWallet: Wallet) throws -> TransactionHash

  /// Retrieve the latest validated ledger sequence on the XRP Ledger.
  ///
  /// - Throws: An error if there was a problem communicating with the XRP Ledger.
  /// - Returns: The index of the latest validated ledger.
  func getLatestValidatedLedgerSequence() throws -> UInt32

  /// Retrieve the raw transaction status for the given transaction hash.
  ///
  /// - Parameter transactionHash: The hash of the transaction.
  /// - Throws: An error if there was a problem communicating with the XRP Ledger.
  /// - Returns: The status of the given transaction.
  func getRawTransactionStatus(for transactionHash: TransactionHash) throws -> RawTransactionStatus

<<<<<<< HEAD
=======
  /// Retrieve the transaction history for an address.
  ///
  /// - Parameter address: The address to retrieve transaction history for.
  /// - Throws: An error if there was a problem communicating with the XRP Ledger.
  /// - Returns: An array of transactions for the account.
  func getTransactionHistory(for address: Address) throws -> [Transaction]

>>>>>>> 2775c584
  /// Check if an address exists on the XRP Ledger
  ///
  /// - Parameter address: The address to check the existence of.
  /// - Throws: An error if there was a problem communicating with the XRP Ledger.
  /// - Returns: A boolean if the account is on the blockchain.
  func accountExists(for address: Address) throws -> Bool
<<<<<<< HEAD

=======
>>>>>>> 2775c584
}<|MERGE_RESOLUTION|>--- conflicted
+++ resolved
@@ -37,8 +37,6 @@
   /// - Returns: The status of the given transaction.
   func getRawTransactionStatus(for transactionHash: TransactionHash) throws -> RawTransactionStatus
 
-<<<<<<< HEAD
-=======
   /// Retrieve the transaction history for an address.
   ///
   /// - Parameter address: The address to retrieve transaction history for.
@@ -46,15 +44,10 @@
   /// - Returns: An array of transactions for the account.
   func getTransactionHistory(for address: Address) throws -> [Transaction]
 
->>>>>>> 2775c584
   /// Check if an address exists on the XRP Ledger
   ///
   /// - Parameter address: The address to check the existence of.
   /// - Throws: An error if there was a problem communicating with the XRP Ledger.
   /// - Returns: A boolean if the account is on the blockchain.
   func accountExists(for address: Address) throws -> Bool
-<<<<<<< HEAD
-
-=======
->>>>>>> 2775c584
 }