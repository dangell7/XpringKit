import BigInt
import XCTest
@testable import XpringKit

// TODO(keefertaylor): Refactor these to separate files.
extension Org_Xrpl_Rpc_V1_Currency {
  static let testCurrency = Org_Xrpl_Rpc_V1_Currency.with {
    $0.code = Data([1, 2, 3])
    $0.name = "currencyName"
  }
}

extension Org_Xrpl_Rpc_V1_Payment.PathElement {
  static let testPathElement = Org_Xrpl_Rpc_V1_Payment.PathElement.with {
    $0.account = Org_Xrpl_Rpc_V1_AccountAddress.with {
      $0.address = "r123"
    }
    $0.currency = .testCurrency
    $0.issuer = Org_Xrpl_Rpc_V1_AccountAddress.with {
      $0.address = "r456"
    }
  }
}

<<<<<<< HEAD
extension Org_Xrpl_Rpc_V1_IssuedCurrencyAmount {
  static let testIssuedCurrency = Org_Xrpl_Rpc_V1_IssuedCurrencyAmount.with {
    $0.currency = .testCurrency
    $0.issuer = Org_Xrpl_Rpc_V1_AccountAddress.with {
      $0.address = "r123"
    }
    $0.value = "xrp"
  }
}

=======
>>>>>>> d6c431f3
/// Tests conversion of protocol buffer to native Swift structs.
final class ProtocolBufferConversionTests: XCTestCase {

  // MARK: - Org_Xrpl_Rpc_V1_Currency

  func testConvertCurrency() {
    // GIVEN a Currency protocol buffer with a code and a name.
    let currencyCode = Data([1, 2, 3])
    let currencyName = "abc"
    let currencyProto = Org_Xrpl_Rpc_V1_Currency.with {
      $0.code = currencyCode
      $0.name = currencyName
    }

    // WHEN the protocol buffer is converted to a native Swift type.
    let currency = XRPCurrency(currency: currencyProto)

    // THEN the currency converted as expected.
    XCTAssertEqual(currency.code, currencyProto.code)
    XCTAssertEqual(currency.name, currencyProto.name)
  }

  // MARK: - Org_Xrpl_Rpc_V1_Transaction.PathElement

  func testConvertPathElementAllFieldsSet() {
    // GIVEN a PathElement protocol buffer with all fields set.
    let pathElementProto = Org_Xrpl_Rpc_V1_Payment.PathElement.testPathElement

    // WHEN the protocol buffer is converted to a native Swift type.
    let pathElement = XRPPathElement(pathElement: pathElementProto)

    // THEN the currency converted as expected.
    XCTAssertEqual(pathElement.account, pathElementProto.account.address)
    XCTAssertEqual(pathElement.currency, XRPCurrency(currency: .testCurrency))
    XCTAssertEqual(pathElement.issuer, pathElementProto.issuer.address)
  }

  func testConvertPathElementNoFieldsSet() {
    // GIVEN a PathElement protocol buffer with no fields set.
    let pathElementProto = Org_Xrpl_Rpc_V1_Payment.PathElement()

    // WHEN the protocol buffer is converted to a native Swift type.
    let pathElement = XRPPathElement(pathElement: pathElementProto)

    // THEN the currency converted as expected.
    XCTAssertNil(pathElement.account)
    XCTAssertNil(pathElement.currency)
    XCTAssertNil(pathElement.issuer)
  }

  // MARK: - Org_Xrpl_Rpc_V1_Transaction.Path

  func testConvertPathsWithNoPaths() {
    // GIVEN a set of paths with zero paths.
    let pathProto = Org_Xrpl_Rpc_V1_Payment.Path()

    // WHEN the protocol buffer is converted to a native Swift type.
    let path = XRPPath(path: pathProto)

    // THEN there are zero paths in the output.
    XCTAssertEqual(path.pathElements.count, 0)
  }

  func testConvertPathsWithOnePath() {
    // GIVEN a set of paths with one path.
    let pathProto = Org_Xrpl_Rpc_V1_Payment.Path.with {
      $0.elements = [ .testPathElement ]
    }

    // WHEN the protocol buffer is converted to a native Swift type.
    let path = XRPPath(path: pathProto)

    // THEN there is one path in the output.
    XCTAssertEqual(path.pathElements.count, 1)
  }

  func testConvertPathsWithManyPaths() {
    // GIVEN a set of paths with one path.
    let pathProto = Org_Xrpl_Rpc_V1_Payment.Path.with {
      $0.elements = [ .testPathElement, .testPathElement, .testPathElement ]
    }

    // WHEN the protocol buffer is converted to a native Swift type.
    let path = XRPPath(path: pathProto)

    // THEN there are multiple paths in the output.
    XCTAssertEqual(path.pathElements.count, 3)
<<<<<<< HEAD
  }

  // MARK: - Org_Xrpl_Rpc_V1_IssuedCurrencyAmount

  func testConvertIssuedCurrency() {
    // GIVEN an issued currency protocol buffer
    let issuedCurrencyProto = Org_Xrpl_Rpc_V1_IssuedCurrencyAmount.with {
      $0.currency = .testCurrency
      $0.issuer = Org_Xrpl_Rpc_V1_AccountAddress.with {
        $0.address = "r123"
      }
      $0.value = "12345"
    }

    // WHEN the protocol buffer is converted to a native Swift type.
    let issuedCurrency = XRPIssuedCurrency(issuedCurrency: issuedCurrencyProto)

    // THEN the issued currency converted as expected.
    XCTAssertEqual(issuedCurrency?.currency, XRPCurrency(currency: issuedCurrencyProto.currency))
    XCTAssertEqual(issuedCurrency?.issuer, issuedCurrencyProto.issuer.address)
    XCTAssertEqual(issuedCurrency?.value, BigInt(issuedCurrencyProto.value))
  }

  func testConvertIssuedCurrencyWithBadValue() {
    // GIVEN an issued currency protocol buffer with a non numeric value
    let issuedCurrencyProto = Org_Xrpl_Rpc_V1_IssuedCurrencyAmount.testIssuedCurrency

    // WHEN the protocol buffer is converted to a native Swift type.
    let issuedCurrency = XRPIssuedCurrency(issuedCurrency: issuedCurrencyProto)

    // THEN the result is nil
    XCTAssertNil(issuedCurrency)
  }

  // MARK: - Org_Xrpl_Rpc_V1_CurrencyAmount

  func testConvertCurrencyAmountWithDrops() {
    // GIVEN an currency amount protocol buffer with an XRP amount.
    let drops: UInt64 = 10
    let currencyAmountProto = Org_Xrpl_Rpc_V1_CurrencyAmount.with {
      $0.xrpAmount = Org_Xrpl_Rpc_V1_XRPDropsAmount.with {
        $0.drops = drops
      }
    }

    // WHEN the protocol buffer is converted to a native Swift type.
    let currencyAmount = XRPCurrencyAmount(currencyAmount: currencyAmountProto)

    // THEN the result has drops set and no issued amount.
    XCTAssertNil(currencyAmount?.issuedCurrency)
    XCTAssertEqual(currencyAmount?.drops, drops)
  }

  func testConvertCurrencyAmountWithIssuedCurrency() {
    // GIVEN an currency amount protocol buffer with an issued currency amount.
    let currencyAmountProto = Org_Xrpl_Rpc_V1_CurrencyAmount.with {
      $0.issuedCurrencyAmount = .testIssuedCurrency
    }

    // WHEN the protocol buffer is converted to a native Swift type.
    let currencyAmount = XRPCurrencyAmount(currencyAmount: currencyAmountProto)

    // THEN the result has an issued currency set and no amount.
    XCTAssertEqual(currencyAmount?.issuedCurrency, XRPIssuedCurrency(issuedCurrency: .testIssuedCurrency))
    XCTAssertNil(currencyAmount?.drops)
  }

  func testConvertCurrencyAmountWithBadInputs() {
    // GIVEN an currency amount protocol buffer with no amounts
    let currencyAmountProto = Org_Xrpl_Rpc_V1_CurrencyAmount.with {
      $0.issuedCurrencyAmount = .testIssuedCurrency
    }

    // WHEN the protocol buffer is converted to a native Swift type.
    let currencyAmount = XRPCurrencyAmount(currencyAmount: currencyAmountProto)

    // THEN the result is nil
    XCTAssertNil(currencyAmount)
=======
>>>>>>> d6c431f3
  }
}<|MERGE_RESOLUTION|>--- conflicted
+++ resolved
@@ -22,19 +22,25 @@
   }
 }
 
-<<<<<<< HEAD
 extension Org_Xrpl_Rpc_V1_IssuedCurrencyAmount {
   static let testIssuedCurrency = Org_Xrpl_Rpc_V1_IssuedCurrencyAmount.with {
     $0.currency = .testCurrency
     $0.issuer = Org_Xrpl_Rpc_V1_AccountAddress.with {
       $0.address = "r123"
     }
-    $0.value = "xrp"
-  }
+    $0.value = "100"
+  }
+
+  static let testInvalidIssuedCurrency = Org_Xrpl_Rpc_V1_IssuedCurrencyAmount.with {
+    $0.currency = .testCurrency
+    $0.issuer = Org_Xrpl_Rpc_V1_AccountAddress.with {
+      $0.address = "r123"
+    }
+    $0.value = "xrp" // Invalid because non-numeric
+  }
+
 }
 
-=======
->>>>>>> d6c431f3
 /// Tests conversion of protocol buffer to native Swift structs.
 final class ProtocolBufferConversionTests: XCTestCase {
 
@@ -122,7 +128,6 @@
 
     // THEN there are multiple paths in the output.
     XCTAssertEqual(path.pathElements.count, 3)
-<<<<<<< HEAD
   }
 
   // MARK: - Org_Xrpl_Rpc_V1_IssuedCurrencyAmount
@@ -148,7 +153,7 @@
 
   func testConvertIssuedCurrencyWithBadValue() {
     // GIVEN an issued currency protocol buffer with a non numeric value
-    let issuedCurrencyProto = Org_Xrpl_Rpc_V1_IssuedCurrencyAmount.testIssuedCurrency
+    let issuedCurrencyProto = Org_Xrpl_Rpc_V1_IssuedCurrencyAmount.testInvalidIssuedCurrency
 
     // WHEN the protocol buffer is converted to a native Swift type.
     let issuedCurrency = XRPIssuedCurrency(issuedCurrency: issuedCurrencyProto)
@@ -193,7 +198,7 @@
   func testConvertCurrencyAmountWithBadInputs() {
     // GIVEN an currency amount protocol buffer with no amounts
     let currencyAmountProto = Org_Xrpl_Rpc_V1_CurrencyAmount.with {
-      $0.issuedCurrencyAmount = .testIssuedCurrency
+      $0.issuedCurrencyAmount = .testInvalidIssuedCurrency
     }
 
     // WHEN the protocol buffer is converted to a native Swift type.
@@ -201,7 +206,5 @@
 
     // THEN the result is nil
     XCTAssertNil(currencyAmount)
-=======
->>>>>>> d6c431f3
   }
 }