import XCTest
@testable import XpringKit

final class ReliableSubmissionClientTest: XCTestCase {
  let defaultBalanceValue: UInt64 = 0
  let defaultTransactionStatusValue: TransactionStatus = .succeeded
  let defaultSendValue = "DEADBEEF"
  let defaultLastestValidatedLedgerValue: UInt32 = 10
  let defaultRawTransactionStatusValue = RawTransactionStatus(
    transactionStatus: Io_Xpring_TransactionStatus.with {
      $0.validated = true
      $0.transactionStatusCode = "tesSuccess"
      $0.lastLedgerSequence = 100
    }
  )
<<<<<<< HEAD
=======
  let defaultTransactionHistoryValue = [ Transaction() ]
>>>>>>> 2775c584
  let defaultAccountExistsValue = true

  var fakeXpringClient: FakeXpringClient!
  var reliableSubmissionClient: ReliableSubmissionXpringClient!

  override func setUp() {
    fakeXpringClient = FakeXpringClient(
      getBalanceValue: defaultBalanceValue,
      transactionStatusValue: defaultTransactionStatusValue,
      sendValue: defaultSendValue,
      latestValidatedLedgerValue: defaultLastestValidatedLedgerValue,
      rawTransactionStatusValue: defaultRawTransactionStatusValue,
<<<<<<< HEAD
=======
      transactionHistoryValue: defaultTransactionHistoryValue,
>>>>>>> 2775c584
      accountExistsValue: defaultAccountExistsValue
    )

    reliableSubmissionClient = ReliableSubmissionXpringClient(decoratedClient: fakeXpringClient)
  }

  func testGetBalance() {
    // GIVEN a `ReliableSubmissionClient` decorating a FakeXpringClient WHEN a balance is retrieved THEN the result is returned unaltered.
    XCTAssertEqual(try? reliableSubmissionClient.getBalance(for: .testAddress), defaultBalanceValue)
  }

  func testGetTransactionStatus() {
    // GIVEN a `ReliableSubmissionClient` decorating a FakeXpringClient WHEN a transaction status is retrieved THEN the result is returned unaltered.
    XCTAssertEqual(try? reliableSubmissionClient.getTransactionStatus(for: .testTransactionHash), defaultTransactionStatusValue)
  }

  func testGetLatestValidatedLedgerSequence() {
    // GIVEN a `ReliableSubmissionClient` decorating a FakeXpringClient WHEN the latest ledger sequence is retrieved THEN the result is returned unaltered.
    XCTAssertEqual(try? reliableSubmissionClient.getLatestValidatedLedgerSequence(), defaultLastestValidatedLedgerValue)
  }

  func testGetRawTransactionStatus() {
    // GIVEN a `ReliableSubmissionClient` decorating a FakeXpringClient WHEN a raw transaction status is retrieved THEN the result is returned unaltered.
    XCTAssertEqual(try? reliableSubmissionClient.getRawTransactionStatus(for: .testTransactionHash), defaultRawTransactionStatusValue)
  }

  func testGetTransactionHistory() {
    // GIVEN a `ReliableSubmissionClient` decorating a FakeXpringClient WHEN transaction history is retrieved THEN the result is returned unaltered.
    XCTAssertEqual(
      try? reliableSubmissionClient.getTransactionHistory(for: .testAddress),
      defaultTransactionHistoryValue
    )
  }

  func testSendWithExpiredLedgerSequenceAndUnvalidatedTransaction() throws {
    // GIVEN A ledger sequence number that will increment in 60s.
    let lastLedgerSequence: UInt32 = 20
    fakeXpringClient.rawTransactionStatusValue = RawTransactionStatus(
      transactionStatus: Io_Xpring_TransactionStatus.with {
        $0.validated = false
        $0.lastLedgerSequence = lastLedgerSequence
        $0.transactionStatusCode = "tesSuccess"
      }
    )
    runAfterOneSecond({ self.fakeXpringClient.latestValidatedLedgerValue = lastLedgerSequence + 1 })

    // WHEN a reliable send is submitted
    let expectation = XCTestExpectation(description: "Send returned")
    do {
      _ = try reliableSubmissionClient.send(UInt64(10), to: .testAddress, from: .testWallet)
      expectation.fulfill()
    } catch {
      XCTFail("Caught unexpected error while calling `send`: \(error)")
    }

    // THEN the function returns
    self.wait(for: [ expectation ], timeout: 10)
  }

  func testSendWithUnexpiredLedgerSequenceAndValidatedTransaction() throws {
    // GIVEN A ledger sequence number that will increment in 60s.
    let lastLedgerSequence: UInt32 = 20
    fakeXpringClient.rawTransactionStatusValue = RawTransactionStatus(
      transactionStatus: Io_Xpring_TransactionStatus.with {
        $0.validated = false
        $0.lastLedgerSequence = lastLedgerSequence
        $0.transactionStatusCode = "tesSuccess"
      }
    )
    runAfterOneSecond {
      self.fakeXpringClient.rawTransactionStatusValue = RawTransactionStatus(
        transactionStatus: Io_Xpring_TransactionStatus.with {
          $0.validated = true
          $0.lastLedgerSequence = lastLedgerSequence
          $0.transactionStatusCode = "tesSuccess"
        }
      )
    }

    // WHEN a reliable send is submitted
    let expectation = XCTestExpectation(description: "Send returned")
    do {
      _ = try reliableSubmissionClient.send(UInt64(10), to: .testAddress, from: .testWallet)
      expectation.fulfill()
    } catch {
      XCTFail("Caught unexpected error while calling `send`: \(error)")
    }

    // THEN the function returns
    self.wait(for: [ expectation ], timeout: 10)
  }

  func testSendWithNoLastLedgerSequence() throws {
    // GIVEN a `ReliableSubmissionXpringClient` decorating a `FakeXpringClient` which will return a transaction that did not have a last ledger sequence attached.
    fakeXpringClient.rawTransactionStatusValue = RawTransactionStatus(
      transactionStatus: Io_Xpring_TransactionStatus.with {
        $0.validated = false
        $0.transactionStatusCode = "tesSuccess"
      }
    )

    // WHEN a reliable send is submitted THEN an error is thrown.
    XCTAssertThrowsError(try reliableSubmissionClient.send(UInt64(10), to: .testAddress, from: .testWallet))
  }

  // MARK: - Helpers

  func runAfterOneSecond(_ task: @escaping () -> Void) {
    DispatchQueue.global(qos: .userInteractive).asyncAfter(deadline: (.now() + 1)) { task() }
  }
}<|MERGE_RESOLUTION|>--- conflicted
+++ resolved
@@ -13,10 +13,7 @@
       $0.lastLedgerSequence = 100
     }
   )
-<<<<<<< HEAD
-=======
   let defaultTransactionHistoryValue = [ Transaction() ]
->>>>>>> 2775c584
   let defaultAccountExistsValue = true
 
   var fakeXpringClient: FakeXpringClient!
@@ -29,10 +26,7 @@
       sendValue: defaultSendValue,
       latestValidatedLedgerValue: defaultLastestValidatedLedgerValue,
       rawTransactionStatusValue: defaultRawTransactionStatusValue,
-<<<<<<< HEAD
-=======
       transactionHistoryValue: defaultTransactionHistoryValue,
->>>>>>> 2775c584
       accountExistsValue: defaultAccountExistsValue
     )
 
