--- conflicted
+++ resolved
@@ -10,10 +10,7 @@
   public var sendValue: TransactionHash
   public var latestValidatedLedgerValue: UInt32
   public var rawTransactionStatusValue: RawTransactionStatus
-<<<<<<< HEAD
-=======
   public var transactionHistoryValue: [Transaction]
->>>>>>> 2775c584
   public var accountExistsValue: Bool
 
   public init(
@@ -22,10 +19,7 @@
     sendValue: TransactionHash,
     latestValidatedLedgerValue: UInt32,
     rawTransactionStatusValue: RawTransactionStatus,
-<<<<<<< HEAD
-=======
     transactionHistoryValue: [Transaction],
->>>>>>> 2775c584
     accountExistsValue: Bool
   ) {
     self.getBalanceValue = getBalanceValue
@@ -33,10 +27,7 @@
     self.sendValue = sendValue
     self.latestValidatedLedgerValue = latestValidatedLedgerValue
     self.rawTransactionStatusValue = rawTransactionStatusValue
-<<<<<<< HEAD
-=======
     self.transactionHistoryValue = transactionHistoryValue
->>>>>>> 2775c584
     self.accountExistsValue = accountExistsValue
   }
 }
@@ -62,13 +53,10 @@
     return rawTransactionStatusValue
   }
 
-<<<<<<< HEAD
-=======
   public func getTransactionHistory(for address: Address) throws -> [Transaction] {
     return transactionHistoryValue
   }
 
->>>>>>> 2775c584
   public func accountExists(for address: Address) throws -> Bool {
     return accountExistsValue
   }
